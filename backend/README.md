--- conflicted
+++ resolved
@@ -63,12 +63,8 @@
 | Payments | `STRIPE_WEBHOOK_SECRET` | — | Signature verification for webhooks |
 | Payments | `PAYPAL_CLIENT_ID` / `PAYPAL_CLIENT_SECRET` | — | Enables PayPal Orders API |
 | Payments | `PAYPAL_ENV` | sandbox | sandbox or live |
-<<<<<<< HEAD
+
 | Payments | `PAYPAL_WEBHOOK_ID` | — | (Optionnel) Active la vérification de signature des webhooks |
-=======
-| Payments | `PAYPAL_WEBHOOK_ID` | — | (Optional) Enables signature verification for webhooks |
-| Manual Pay | `WERO_*` | — | IBAN/BIC beneficiary + purpose prefix |
->>>>>>> bcbb1612
 | Privacy | `ADDRESS_KEY` | — | Base64 AES-GCM key for address encryption |
 | Testing | `USE_FAKE_DB_FOR_TESTS` | 0 | Set to 1 to use in-memory DB |
 
@@ -78,14 +74,6 @@
 settings = get_settings()
 ```
 
-<<<<<<< HEAD
-=======
-Settings are cached, so reading them is inexpensive.
-
-### PayPal Integration (Sandbox & Production)
-
-The payment API uses PayPal's Orders API (v2) in "Server-side create → client approve → server capture" mode.
->>>>>>> bcbb1612
 
 Required environment variables (sandbox):
 
@@ -97,7 +85,6 @@
 PAYPAL_WEBHOOK_ID=WH-XXX...  # ID returned by PayPal when creating the webhook
 ```
 
-<<<<<<< HEAD
 * `POST /payments/webhooks/paypal` → traite `PAYMENT.CAPTURE.COMPLETED` et `CHECKOUT.ORDER.COMPLETED` (signature vérifiée si `PAYPAL_WEBHOOK_ID` est configuré).
 
 Flow standard (Buttons JS SDK):
@@ -115,44 +102,6 @@
 * Pour changer de monnaie fixez `PAYMENT_CURRENCY` (défaut `EUR`).
 * Les captures peuvent se faire soit via `/payments/paypal/orders/{id}/capture` (JS SDK) soit via `GET /payments/paypal/return` (flow redirection classique).
 * **Redirect behavior**: After payment completion or cancellation, PayPal redirects users to the frontend (`FRONTEND_BASE_URL/payment-success.html`) instead of returning backend JSON. Set `FRONTEND_BASE_URL` in environment to specify the frontend URL (defaults to `BACKEND_BASE_URL` if not set).
-=======
-In production, set `PAYPAL_ENV=live` and replace the credentials with those of the live account.
-
-Main endpoints:
-* `GET /payments/paypal/config` → `{ clientId, currency, env }` to load the JS SDK.
-* `POST /payments/paypal/orders` → creates a PayPal Order and returns `{ id }` (order id).
-* `POST /payments/paypal/orders/{order_id}/capture` → captures the order and marks the registration as paid.
-* `POST /payments/webhooks/paypal` → processes `PAYMENT.CAPTURE.COMPLETED` and `CHECKOUT.ORDER.COMPLETED` (signature verified if `PAYPAL_WEBHOOK_ID` is configured).
-
-Standard flow (Buttons JS SDK):
-1. Frontend calls `GET /payments/paypal/config` to retrieve `clientId`.
-2. Loads the script `https://www.paypal.com/sdk/js?client-id=...&currency=EUR`.
-3. `createOrder` (JS callback) calls `POST /payments/paypal/orders` with `registration_id`.
-4. The user approves on PayPal.
-5. `onApprove` calls `POST /payments/paypal/orders/{orderID}/capture`.
-6. Backend updates Payment + Registration (status `succeeded`).
-
-Webhook security:
-* Configure a webhook in the PayPal Dashboard (events: `CHECKOUT.ORDER.COMPLETED`, `PAYMENT.CAPTURE.COMPLETED`).
-* Provide the public URL: `https://<your-domain>/payments/webhooks/paypal`.
-* Copy the webhook ID (`PAYPAL_WEBHOOK_ID`) into the environment.
-* The route will verify the signature via `/v1/notifications/verify-webhook-signature`.
-
-Quick Sandbox Test:
-1. Create an event with a `fee_cents > 0` and status `open`.
-2. Create/validate a user and then register them (`/registrations/solo`).
-3. Note the returned `registration_id`.
-4. Open `frontend/public/paypal-example.html` (serve the `frontend/public` folder via the container or a static server) and enter the `registration_id`.
-5. Pay with a sandbox "Buyer" account. After redirection/approval, the capture should return `{ "status": "COMPLETED" }` and the payment in the database should change to `succeeded`.
-6. Verify in the database (Mongo) the `payments` document or call `GET /payments/{payment_id}`.
-
-Notes:
-* The amount is not taken from the client: it is recalculated from `event.fee_cents * team_size` and rejected if inconsistent.
-* Idempotence: only one PayPal order per registration; repeated attempts return the existing `order_id`.
-* To change the currency, set `PAYMENT_CURRENCY` (default `EUR`).
-* Captures can be done either via `/payments/paypal/orders/{id}/capture` (JS SDK) or via `GET /payments/paypal/return` (classic redirection flow).
-* **Redirect behavior**: After payment completion or cancellation, PayPal redirects users to the frontend (`FRONTEND_BASE_URL/payment-success.html`) instead of returning backend JSON. Set `FRONTEND_BASE_URL` in the environment to specify the frontend URL (defaults to `BACKEND_BASE_URL` if not set).
->>>>>>> bcbb1612
 
 ### Stripe Checkout (Test & Live)
 
