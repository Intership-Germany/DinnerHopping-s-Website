--- conflicted
+++ resolved
@@ -10,11 +10,7 @@
 from typing import Optional
 
 from app.auth import get_current_user, require_admin
-<<<<<<< HEAD
 from app.utils import require_event_published, require_registration_owner_or_admin, require_event_payment_open, send_payment_confirmation
-=======
-from app.utils import require_event_published, require_registration_owner_or_admin, require_event_payment_open
->>>>>>> 5928f5f0
 from app.payments_providers import paypal as paypal_provider
 from app.payments_providers import stripe as stripe_provider
 from app.payments_providers import wero as wero_provider
@@ -37,64 +33,12 @@
 
 
 # Provider-specific logic delegated to app.payments_providers
-<<<<<<< HEAD
-=======
-
-
-@router.get('/paypal/config')
-async def paypal_config():
-    """Expose minimal PayPal client configuration for the frontend.
-
-    Returns the client-id and currency so the JS SDK can be initialized.
-    """
-    client_id = os.getenv('PAYPAL_CLIENT_ID')
-    if not client_id:
-        raise HTTPException(status_code=400, detail='PayPal not configured')
-    currency = (os.getenv('PAYMENT_CURRENCY') or 'EUR').upper()
-    env = (os.getenv('PAYPAL_MODE') or os.getenv('PAYPAL_ENV') or 'sandbox').lower()
-    return {"clientId": client_id, "currency": currency, "env": env}
-
-
-@router.post('/paypal/orders')
-async def paypal_create_order(payload: CreatePaymentIn, current_user=Depends(get_current_user)):
-    """Create a PayPal Order for Standard Checkout and return the order id.
-
-    This endpoint mirrors /payments/create for provider=paypal but returns an
-    order id instead of an approval link, so it can be used with PayPal JS SDK
-    (Standard Checkout buttons) per PayPal documentation.
-    """
-    # Validate registration and permissions
-    try:
-        reg_obj = ObjectId(payload.registration_id)
-    except Exception as exc:  # noqa: BLE001
-        raise HTTPException(status_code=400, detail='Invalid registration_id') from exc
-    reg = await require_registration_owner_or_admin(current_user, reg_obj)
-    if not reg:
-        raise HTTPException(status_code=404, detail='Registration not found')
-
-    # Load event and validate window
-    ev = None
-    try:
-        ev = await db_mod.db.events.find_one({"_id": reg.get('event_id')}) if reg and reg.get('event_id') else None
-    except Exception:  # noqa: BLE001
-        ev = None
-    if ev:
-        await require_event_published(ev.get('_id'))
-        require_event_payment_open(ev)
-    event_fee_cents = int((ev or {}).get('fee_cents') or 0)
-    if event_fee_cents <= 0:
-        return {"status": "no_payment_required", "amount_cents": 0}
-    if payload.amount_cents and payload.amount_cents != event_fee_cents:
-        raise HTTPException(status_code=400, detail='Amount must match event fee configured by organizer')
-    canonical_amount_cents = event_fee_cents
->>>>>>> 5928f5f0
 
     # Idempotency: return existing order for this registration if present
     existing = await db_mod.db.payments.find_one({"registration_id": reg_obj, "provider": "paypal"})
     if existing and existing.get('provider_payment_id'):
         return {"id": existing.get('provider_payment_id')}
 
-<<<<<<< HEAD
 @router.get('/paypal/config')
 async def paypal_config():
     """Expose minimal PayPal client configuration for the frontend.
@@ -148,9 +92,6 @@
     existing = await db_mod.db.payments.find_one({"registration_id": reg_obj, "provider": "paypal"})
     if existing and existing.get('provider_payment_id'):
         return {"id": existing.get('provider_payment_id')}
-
-=======
->>>>>>> 5928f5f0
     # Upsert payment doc
     initial_doc = {
         "registration_id": reg_obj,
@@ -177,11 +118,7 @@
     await db_mod.db.payments.update_one({"_id": payment_id}, {"$set": {"provider_payment_id": order_id, "payment_link": approval, "meta.create_order": order}})
     try:
         await db_mod.db.registrations.update_one({"_id": reg_obj}, {"$set": {"payment_id": payment_id}})
-<<<<<<< HEAD
     except PyMongoError:
-=======
-    except Exception:
->>>>>>> 5928f5f0
         pass
     return {"id": order_id}
 
@@ -203,10 +140,7 @@
     if status == 'COMPLETED':
         await db_mod.db.payments.update_one({"_id": pay.get('_id')}, {"$set": {"status": "succeeded", "paid_at": now, "meta.capture": capture}})
         await db_mod.db.registrations.update_one({"_id": pay.get('registration_id')}, {"$set": {"status": "paid", "paid_at": now, "updated_at": now}})
-<<<<<<< HEAD
         await send_payment_confirmation(pay.get('registration_id'))
-=======
->>>>>>> 5928f5f0
         return {"status": "COMPLETED"}
     else:
         await db_mod.db.payments.update_one({"_id": pay.get('_id')}, {"$set": {"status": "failed", "meta.capture": capture}})
@@ -220,11 +154,7 @@
         raise HTTPException(status_code=400, detail='order_id required')
     try:
         details = await paypal_provider.get_order(order_id)
-<<<<<<< HEAD
     except Exception as e:  # keeping broad due to provider SDK variability
-=======
-    except Exception as e:  # noqa: BLE001
->>>>>>> 5928f5f0
         raise HTTPException(status_code=502, detail=f'PayPal error: {str(e)}') from e
     return details
 
@@ -365,11 +295,8 @@
         # create stripe checkout session via provider helper
         try:
             session = stripe_provider.create_checkout_session(canonical_amount_cents, payment_id, payload.idempotency_key)
-<<<<<<< HEAD
+
         except Exception as e:  # keeping broad due to provider SDK variability
-=======
-        except Exception as e:  # noqa: BLE001
->>>>>>> 5928f5f0
             try:
                 await db_mod.db.payments.delete_one({"_id": payment_id, "provider_payment_id": {"$exists": False}})
             except PyMongoError:
@@ -457,13 +384,8 @@
     """
     try:
         oid = ObjectId(payment_id)
-<<<<<<< HEAD
     except InvalidId as exc:
         raise HTTPException(status_code=400, detail='Invalid payment id') from exc
-=======
-    except Exception:  # noqa: BLE001
-        raise HTTPException(status_code=400, detail='Invalid payment id')
->>>>>>> 5928f5f0
     pay = await db_mod.db.payments.find_one({"_id": oid})
     if not pay:
         raise HTTPException(status_code=404, detail='Payment not found')
@@ -559,13 +481,8 @@
     """
     try:
         oid = ObjectId(payment_id)
-<<<<<<< HEAD
     except InvalidId as exc:
         raise HTTPException(status_code=400, detail='Invalid payment id') from exc
-=======
-    except Exception:  # noqa: BLE001
-        raise HTTPException(status_code=400, detail='Invalid payment id')
->>>>>>> 5928f5f0
     pay = await db_mod.db.payments.find_one({"_id": oid})
     if not pay:
         raise HTTPException(status_code=404, detail='Payment not found')
@@ -596,10 +513,7 @@
         now = datetime.datetime.utcnow()
         await db_mod.db.payments.update_one({"_id": oid}, {"$set": {"status": "succeeded", "paid_at": now}})
         await db_mod.db.registrations.update_one({"_id": pay.get('registration_id')}, {"$set": {"status": "paid", "paid_at": now, "updated_at": now}})
-<<<<<<< HEAD
         await send_payment_confirmation(pay.get('registration_id'))
-=======
->>>>>>> 5928f5f0
         return {"status": "paid"}
     elif provider == 'wero':
         # Wero manual confirmation stays admin-only via /{payment_id}/confirm
