--- conflicted
+++ resolved
@@ -458,8 +458,7 @@
     p = await db_mod.db.payments.find_one({"_id": oid})
     if not p:
         raise HTTPException(status_code=404, detail='Payment not found')
-<<<<<<< HEAD
-    
+
     # Verify user owns this payment through registration ownership
     reg_id = p.get('registration_id')
     if reg_id:
@@ -472,10 +471,6 @@
     
     await db_mod.db.payments.update_one({"_id": oid}, {"$set": {"status": "failed", "updated_at": datetime.datetime.utcnow()}})
     log.info('payment.cancel payment_id=%s user_email=%s', payment_id, current_user.get('email'))
-=======
-    await db_mod.db.payments.update_one({"_id": oid}, {"$set": {"status": "failed", "updated_at": datetime.datetime.now(datetime.timezone.utc)}})
-    log.info('payment.cancel payment_id=%s', payment_id)
->>>>>>> 4de4fca4
     return {"status": "cancelled"}
 
 
