from fastapi import APIRouter, HTTPException, Depends
from .. import db as db_mod
from bson.objectid import ObjectId
from ..auth import require_admin
from ..utils import require_event_published
from typing import Optional, List, Dict, Any, Tuple, Set
from ..services.matching import run_algorithms, persist_match_proposal, mark_finalized, list_issues, refunds_overview, finalize_and_generate_plans, _build_teams, _score_group_phase, _travel_time_for_phase, _compute_metrics, _team_emails_map
from ..services.matching import compute_team_paths  # new for travel map
from ..services.routing import route_polyline  # use OSRM real route geometry
import datetime

######### Router / Endpoints #########

# Main matching router (mounted under /matching in main.py)
router = APIRouter()


def _pair_key(a: str, b: str) -> Tuple[str, str]:
    x, y = sorted([a, b])
    return (x, y)


def _collect_pairs(groups: List[dict]) -> Dict[Tuple[str,str], int]:
    counts: Dict[Tuple[str,str], int] = {}
    for g in groups:
        host = g.get('host_team_id')
        guests = g.get('guest_team_ids') or []
        # host meets each guest
        for t in guests:
            pk = _pair_key(host, t)
            counts[pk] = counts.get(pk, 0) + 1
        # guests also meet each other in same group
        for i in range(len(guests)):
            for j in range(i+1, len(guests)):
                pk = _pair_key(guests[i], guests[j])
                counts[pk] = counts.get(pk, 0) + 1
    return counts


@router.post('/{event_id}/start')
async def start_matching(event_id: str, payload: dict | None = None, current_admin=Depends(require_admin)):
    # ensure event exists and is published/open
    ev = await require_event_published(event_id)
    # enforce registration deadline passed if set
    ddl = ev.get('registration_deadline')
    now = datetime.datetime.now(datetime.timezone.utc)
    if ddl and isinstance(ddl, datetime.datetime) and now < ddl:
        raise HTTPException(status_code=400, detail='Registration deadline has not passed yet')
    payload = payload or {}
    algorithms: List[str] = payload.get('algorithms') or ['greedy', 'random']
    weights: Dict[str, float] = payload.get('weights') or {}
    dry_run: bool = bool(payload.get('dry_run', False))

    results = await run_algorithms(event_id, algorithms=algorithms, weights=weights)
    proposals: List[Dict[str, Any]] = []
    for res in results:
        if dry_run:
            proposals.append({'algorithm': res.get('algorithm'), 'metrics': res.get('metrics'), 'preview_groups': res.get('groups')[:6]})
        else:
            saved = await persist_match_proposal(event_id, res)
            proposals.append({'algorithm': res.get('algorithm'), 'version': saved.get('version'), 'metrics': saved.get('metrics')})
    # update event matching_status when not dry-run
    if not dry_run:
        await db_mod.db.events.update_one({'_id': ObjectId(event_id)}, {'$set': {'matching_status': 'proposed', 'updated_at': datetime.datetime.now(datetime.timezone.utc)}})
    return {'status': 'ok', 'dry_run': dry_run, 'proposals': proposals}


@router.get('/{event_id}/matches')
async def get_matches(event_id: str, _=Depends(require_admin)):
    await require_event_published(event_id)

    def _serialize(obj):
        if isinstance(obj, list):
            return [_serialize(v) for v in obj]
        if isinstance(obj, dict):
            out = {}
            for k, v in obj.items():
                if k == '_id':
                    # drop raw _id (converted to id separately)
                    continue
                out[k] = _serialize(v)
            return out
        if isinstance(obj, ObjectId):
            return str(obj)
        if isinstance(obj, (datetime.datetime, datetime.date)):
            try:
                return obj.isoformat()
            except Exception:
                return str(obj)
        return obj

    out: List[dict] = []
    async for m in db_mod.db.matches.find({"event_id": event_id}).sort([('version', -1)]):
        m['id'] = str(m.get('_id')) if m.get('_id') is not None else None
        # ensure event_id is a string
        if isinstance(m.get('event_id'), ObjectId):
            m['event_id'] = str(m['event_id'])
        serialized = _serialize(m)
        out.append(serialized)
    return out


@router.get('/{event_id}/issues')
async def get_issues(event_id: str, version: Optional[int] = None, _=Depends(require_admin)):
    await require_event_published(event_id)
    return await list_issues(event_id, version)


@router.post('/{event_id}/finalize')
async def finalize_matches(event_id: str, version: int, current_admin=Depends(require_admin)):
    await require_event_published(event_id)
    result = await finalize_and_generate_plans(event_id, int(version), str(current_admin.get('_id')))
    return {'status': 'finalized', **result}


@router.post('/{event_id}/move')
async def move_team(event_id: str, payload: dict, _=Depends(require_admin)):
    """Move a team between groups in the same phase for a given match version.

    Payload: { version:int, phase:str, from_group_idx:int, to_group_idx:int, team_id:str, force?:bool }
    """
    await require_event_published(event_id)
    version = int(payload.get('version'))
    phase = str(payload.get('phase'))
    team_id = str(payload.get('team_id'))
    from_idx = int(payload.get('from_group_idx'))
    to_idx = int(payload.get('to_group_idx'))
    force = bool(payload.get('force', False))

    m = await db_mod.db.matches.find_one({'event_id': event_id, 'version': version})
    if not m:
        raise HTTPException(status_code=404, detail='Match version not found')
    groups = m.get('groups') or []
    phase_groups_idx = [i for i,g in enumerate(groups) if g.get('phase') == phase]
    if from_idx >= len(phase_groups_idx) or to_idx >= len(phase_groups_idx):
        raise HTTPException(status_code=400, detail='Invalid group indices')
    g_from = groups[phase_groups_idx[from_idx]]
    g_to = groups[phase_groups_idx[to_idx]]

    # Move only if team is guest in from-group and not already present in to-group
    if team_id in g_from.get('guest_team_ids', []) and team_id not in (g_to.get('guest_team_ids', []) + [g_to.get('host_team_id')]):
        g_from['guest_team_ids'] = [t for t in g_from.get('guest_team_ids', []) if t != team_id]
        g_to.setdefault('guest_team_ids', []).append(team_id)
        new_groups = groups[:]
        new_groups[phase_groups_idx[from_idx]] = g_from
        new_groups[phase_groups_idx[to_idx]] = g_to
        pair_counts = _collect_pairs(new_groups)
        violations = [ { 'pair': list(pk), 'count': c } for pk, c in pair_counts.items() if c > 1 ]
        if violations and not force:
            return { 'status': 'warning', 'violations': violations }
        await db_mod.db.matches.update_one({'_id': m['_id']}, {'$set': {'groups': new_groups, 'updated_at': datetime.datetime.now(datetime.timezone.utc)}})
        return {'status': 'moved', 'violations': violations if violations else []}
    return {'status': 'noop', 'reason': 'team_not_guest_or_already_present'}


@router.get('/{event_id}/refunds')
async def refunds(event_id: str, _=Depends(require_admin)):
    await require_event_published(event_id)
    return await refunds_overview(event_id)


@router.get('/{event_id}/details')
async def match_details(event_id: str, version: Optional[int] = None, _=Depends(require_admin)):
    """Return enriched details for a match proposal: groups, metrics, and team_details.

    team_details: { team_id: { size, team_diet, course_preference, can_host_main, lat, lon, members: [ {email, first_name, last_name, display_name} ] } }
    """
    # Find match doc
    q: Dict[str, Any] = {'event_id': event_id}
    if version is not None:
        q['version'] = int(version)
    m = await db_mod.db.matches.find_one(q, sort=[('version', -1)])
    if not m:
        raise HTTPException(status_code=404, detail='No match found')
    # Build team details map
    ev = await db_mod.db.events.find_one({'_id': ObjectId(event_id)})
    if not ev:
        raise HTTPException(status_code=404, detail='Event not found')
    teams = await _build_teams(ev['_id'])
    team_map: Dict[str, dict] = {}
    for t in teams:
        team_map[str(t['team_id'])] = {
            'size': t.get('size'),
            'team_diet': t.get('team_diet'),
            'course_preference': t.get('course_preference'),
            'can_host_main': t.get('can_host_main'),
            'lat': t.get('lat'),
            'lon': t.get('lon'),
        }
    # Attach members (names) using team->emails mapping
    emails_map = await _team_emails_map(event_id)
    # Gather all emails to bulk fetch names
    all_emails = set()
    for ems in emails_map.values():
        for em in ems:
            all_emails.add(em)
    users_by_email: Dict[str, dict] = {}
    if all_emails:
        async for u in db_mod.db.users.find({'email': {'$in': list(all_emails)}}):
            users_by_email[u.get('email')] = u
    for tid, ems in emails_map.items():
        members = []
        for em in ems:
            u = users_by_email.get(em) or {}
            fn = (u.get('first_name') or u.get('firstname') or '').strip()
            ln = (u.get('last_name') or u.get('lastname') or '').strip()
            disp = (f"{fn} {ln}" if (fn or ln) else em).strip()
            members.append({'email': em, 'first_name': fn or None, 'last_name': ln or None, 'display_name': disp})
        team_map.setdefault(tid, {})['members'] = members
    # Enrich groups with host public address if missing (best-effort)
    groups_in = m.get('groups') or []
    # Build helper to determine preferred host email based on team_doc/cooking_location
    team_by_id: Dict[str, dict] = { str(t['team_id']): t for t in teams }
    from ..services.matching import _user_address_string as _host_addr  # lazy import to avoid cycle issues
    groups_out: List[dict] = []
    for g in groups_in:
        gg = dict(g)
        if 'host_address_public' not in gg or gg.get('host_address_public') is None:
            try:
                tid = str(gg.get('host_team_id')) if gg.get('host_team_id') is not None else None
                t = team_by_id.get(tid or '') if tid else None
                host_email = None
                if t:
                    team_doc = t.get('team_doc') or {}
                    members = team_doc.get('members') or []
                    cooking_loc = (t.get('cooking_location') or 'creator')
                    if members:
                        if cooking_loc == 'creator':
                            host_email = (members[0] or {}).get('email')
                        elif len(members) > 1:
                            host_email = (members[1] or {}).get('email')
                    if not host_email and members:
                        host_email = (members[0] or {}).get('email')
                addr = await _host_addr(host_email) if host_email else None
                if addr:
                    gg['host_address'] = addr[0]
                    gg['host_address_public'] = addr[1]
            except Exception:
                pass
        groups_out.append(gg)
    # Compose output
    out = {
        'version': m.get('version'),
        'metrics': m.get('metrics') or {},
        'algorithm': m.get('algorithm') or 'unknown',
        'groups': groups_out,
        'team_details': team_map,
    }
    return out


@router.post('/{event_id}/recompute')
async def recompute_metrics(event_id: str, version: int, _=Depends(require_admin)):
    """Recompute per-group travel_seconds and score and aggregate metrics for the given version, update the stored match doc, and return the updated metrics.
    """
    m = await db_mod.db.matches.find_one({'event_id': event_id, 'version': int(version)})
    if not m:
        raise HTTPException(status_code=404, detail='Match version not found')
    ev = await db_mod.db.events.find_one({'_id': ObjectId(event_id)})
    if not ev:
        raise HTTPException(status_code=404, detail='Event not found')
    # Build team mapping with coordinates and attributes
    teams = await _build_teams(ev['_id'])
    tmap: Dict[str, dict] = { str(t['team_id']): t for t in teams }
    groups = m.get('groups') or []
    new_groups: List[dict] = []
    # helper for host address
    from ..services.matching import _user_address_string as _host_addr
    for g in groups:
        phase = g.get('phase')
        host_id = str(g.get('host_team_id'))
        guest_ids = [str(x) for x in (g.get('guest_team_ids') or [])]
        host = tmap.get(host_id, {})
        guests = [tmap.get(tid, {}) for tid in guest_ids]
        base_score, warns = _score_group_phase(host, guests, phase, {})
        travel = await _travel_time_for_phase(host, guests)
        # compute host public address best-effort
        host_email = None
        try:
            team_doc = host.get('team_doc') or {}
            members = team_doc.get('members') or []
            cooking_loc = (host.get('cooking_location') or 'creator')
            if members:
                if cooking_loc == 'creator':
                    host_email = (members[0] or {}).get('email')
                elif len(members) > 1:
                    host_email = (members[1] or {}).get('email')
            if not host_email and members:
                host_email = (members[0] or {}).get('email')
        except Exception:
            host_email = None
        addr_full = addr_pub = None
        if host_email:
            try:
                addr = await _host_addr(host_email)
                if addr:
                    addr_full, addr_pub = addr
            except Exception:
                pass
        new_groups.append({
            **g,
            'score': base_score - 1.0 * (travel or 0.0),  # default W_DIST=1
            'travel_seconds': travel,
            'warnings': warns,
            'host_address': addr_full if addr_full is not None else g.get('host_address'),
            'host_address_public': addr_pub if addr_pub is not None else g.get('host_address_public'),
        })
    metrics = _compute_metrics(new_groups, {})
    await db_mod.db.matches.update_one({'_id': m['_id']}, {'$set': {'groups': new_groups, 'metrics': metrics, 'updated_at': datetime.datetime.now(datetime.timezone.utc)}})
    return {'version': m.get('version'), 'metrics': metrics}


<<<<<<< HEAD
@router.post('/{event_id}/preview')
async def preview_groups(event_id: str, payload: dict, _=Depends(require_admin)):
    """Compute metrics and annotate provided groups without persisting.
=======
@router.post('/{event_id}/validate')
async def validate_groups(event_id: str, payload: dict, _=Depends(require_admin)):
    """Validate a provided groups array: detect duplicate pair meetings and phase membership conflicts.

    Payload: { groups: [ { phase, host_team_id, guest_team_ids: [] }, ... ] }
    Returns: { violations: [ { pair:[a,b], count:int } ], phase_issues: [ { phase, team_id, issue } ], group_issues: [ { phase, group_idx, issue } ] }
    """
    groups = payload.get('groups') or []
    # Duplicate pair detection
    pair_counts = _collect_pairs(groups)
    violations = [ { 'pair': list(pk), 'count': c } for pk, c in pair_counts.items() if c > 1 ]
    # Phase membership conflicts and basic group issues
    phase_team_seen: Dict[str, Dict[str,int]] = {}
    group_issues: List[dict] = []
    for idx, g in enumerate(groups):
        phase = g.get('phase')
        if not phase:
            group_issues.append({'phase': None, 'group_idx': idx, 'issue': 'missing_phase'})
            continue
        phase_team_seen.setdefault(phase, {})
        host = str(g.get('host_team_id')) if g.get('host_team_id') is not None else None
        guests = [str(t) for t in (g.get('guest_team_ids') or [])]
        # Basic issues
        if host and host in guests:
            group_issues.append({'phase': phase, 'group_idx': idx, 'issue': 'host_in_guests'})
        if len(set(guests)) != len(guests):
            group_issues.append({'phase': phase, 'group_idx': idx, 'issue': 'duplicate_guest_in_group'})
        # Track membership per phase
        all_members = [host] if host else []
        all_members += guests
        for tid in all_members:
            if not tid:
                continue
            phase_team_seen[phase][tid] = phase_team_seen[phase].get(tid, 0) + 1
    phase_issues: List[dict] = []
    for phase, seen in phase_team_seen.items():
        for tid, cnt in seen.items():
            if cnt > 1:
                phase_issues.append({'phase': phase, 'team_id': tid, 'issue': 'team_appears_multiple_times'})
    return { 'violations': violations, 'phase_issues': phase_issues, 'group_issues': group_issues }


@router.post('/{event_id}/set_groups')
async def set_groups(event_id: str, payload: dict, _=Depends(require_admin)):
    """Replace the groups array for a given match version.

    Payload: { version:int, groups:[...], force?:bool }
    If duplicate pair meetings are detected and force is not true, returns { status:'warning', violations:[...] }.
    On success, persists groups, recomputes metrics and returns { status:'ok', metrics }.
    """
    version = int(payload.get('version'))
    groups = payload.get('groups') or []
    force = bool(payload.get('force', False))
    m = await db_mod.db.matches.find_one({'event_id': event_id, 'version': version})
    if not m:
        raise HTTPException(status_code=404, detail='Match version not found')
    # Validate
    check = await validate_groups(event_id, {'groups': groups})
    violations = check.get('violations') or []
    phase_issues = check.get('phase_issues') or []
    if (violations or phase_issues) and not force:
        return { 'status': 'warning', 'violations': violations, 'phase_issues': phase_issues }
    # Persist and recompute
    await db_mod.db.matches.update_one({'_id': m['_id']}, {'$set': {'groups': groups, 'updated_at': datetime.datetime.now(datetime.timezone.utc)}})
    # Recompute metrics
    rec = await recompute_metrics(event_id, version)  # type: ignore
    return { 'status': 'ok', **rec }


@router.delete('/{event_id}/matches')
async def delete_matches(event_id: str, version: Optional[int] = None, _=Depends(require_admin)):
    """Delete match proposals for an event. If version is provided, delete only that version; otherwise delete all.
    Returns { deleted_count, scope: 'single'|'all' }.
    """
    if version is not None:
        res = await db_mod.db.matches.delete_many({'event_id': event_id, 'version': int(version)})
        return {'deleted_count': getattr(res, 'deleted_count', 0), 'scope': 'single', 'version': int(version)}
    res = await db_mod.db.matches.delete_many({'event_id': event_id})
    # Optionally reset event matching_status if all deleted
    await db_mod.db.events.update_one({'_id': ObjectId(event_id)}, {'$set': {'matching_status': 'not_started', 'updated_at': datetime.datetime.now(datetime.timezone.utc)}})
    return {'deleted_count': getattr(res, 'deleted_count', 0), 'scope': 'all'}


@router.get('/{event_id}/paths')
async def get_paths(event_id: str, version: Optional[int] = None, ids: Optional[str] = None, fast: Optional[int] = 1, _=Depends(require_admin)):
    await require_event_published(event_id)
    idset: Optional[Set[str]] = None
    if ids:
        idset = set([s.strip() for s in ids.split(',') if s.strip()])
    fast_mode = (fast is None) or (int(fast) != 0)
    data = await compute_team_paths(event_id, version, idset, fast=fast_mode)
    return data


@router.get('/{event_id}/paths/geometry')
async def get_paths_geometry(event_id: str, version: Optional[int] = None, ids: Optional[str] = None, engine: Optional[str] = None, _=Depends(require_admin)):
    """Return OSRM geometry polylines for legs between phases for the requested teams when possible.
>>>>>>> 46629827

    Payload: { groups: [ { phase, host_team_id, guest_team_ids }... ] }
    Returns: { groups: [ with score, travel_seconds, warnings ], metrics: {..} }
    """
    await require_event_published(event_id)
    groups_in = payload.get('groups') or []
    # Load event and build team map (lat/lon, capabilities)
    ev = await db_mod.db.events.find_one({'_id': ObjectId(event_id)})
    if not ev:
        raise HTTPException(status_code=404, detail='Event not found')
    teams = await _build_teams(ev['_id'])
    tmap: Dict[str, dict] = { str(t['team_id']): t for t in teams }
    # helper for host address
    from ..services.matching import _user_address_string as _host_addr
    new_groups: List[dict] = []
    for g in groups_in:
        phase = g.get('phase')
        host_id = str(g.get('host_team_id')) if g.get('host_team_id') is not None else None
        guest_ids = [str(x) for x in (g.get('guest_team_ids') or [])]
        host = tmap.get(host_id, {}) if host_id else {}
        guests = [tmap.get(tid, {}) for tid in guest_ids]
        base_score, warns = _score_group_phase(host, guests, phase, {})
        travel = await _travel_time_for_phase(host, guests)
        # compute host public address best-effort
        host_email = None
        try:
            team_doc = host.get('team_doc') or {}
            members = team_doc.get('members') or []
            cooking_loc = (host.get('cooking_location') or 'creator')
            if members:
                if cooking_loc == 'creator':
                    host_email = (members[0] or {}).get('email')
                elif len(members) > 1:
                    host_email = (members[1] or {}).get('email')
            if not host_email and members:
                host_email = (members[0] or {}).get('email')
        except Exception:
            host_email = None
        addr_full = addr_pub = None
        if host_email:
            try:
                addr = await _host_addr(host_email)
                if addr:
                    addr_full, addr_pub = addr
            except Exception:
                pass
        new_groups.append({
            **g,
            'score': base_score - 1.0 * (travel or 0.0),  # W_DIST defaults to 1 in recompute
            'travel_seconds': travel,
            'warnings': warns,
            'host_address': addr_full if addr_full is not None else g.get('host_address'),
            'host_address_public': addr_pub if addr_pub is not None else g.get('host_address_public'),
        })
    metrics = _compute_metrics(new_groups, {})
    return { 'groups': new_groups, 'metrics': metrics }


# ---------- Constraints management (admin) ----------
from pydantic import BaseModel, EmailStr

class PairIn(BaseModel):
    a_email: EmailStr
    b_email: EmailStr

class SplitIn(BaseModel):
    team_id: str


def _norm_email(e: str) -> str:
    return (e or '').strip().lower()


@router.post('/{event_id}/constraints/pair')
async def add_forced_pair(event_id: str, payload: 'PairIn', _=Depends(require_admin)):
    await require_event_published(event_id)
    a = _norm_email(str(payload.a_email)); b = _norm_email(str(payload.b_email))
    if a == b:
        raise HTTPException(status_code=400, detail='emails must differ')
    # store ordered pair (sorted) to dedupe easily
    x, y = sorted([a, b])
    doc = await db_mod.db.matching_constraints.find_one({'event_id': event_id})
    if not doc:
        doc = {'event_id': event_id, 'forced_pairs': [], 'split_team_ids': []}
        await db_mod.db.matching_constraints.insert_one(doc)
    # ensure not already present
    pairs = [p for p in (doc.get('forced_pairs') or []) if isinstance(p, dict)]
    if not any({p.get('a_email'), p.get('b_email')} == {x, y} for p in pairs):
        pairs.append({'a_email': x, 'b_email': y})
        await db_mod.db.matching_constraints.update_one({'event_id': event_id}, {'$set': {'forced_pairs': pairs}})
    return {'forced_pairs': pairs, 'split_team_ids': doc.get('split_team_ids') or []}


@router.delete('/{event_id}/constraints/pair')
async def remove_forced_pair(event_id: str, payload: 'PairIn', _=Depends(require_admin)):
    await require_event_published(event_id)
    a = _norm_email(str(payload.a_email)); b = _norm_email(str(payload.b_email))
    x, y = sorted([a, b])
    doc = await db_mod.db.matching_constraints.find_one({'event_id': event_id})
    if not doc:
        return {'forced_pairs': [], 'split_team_ids': []}
    pairs = [p for p in (doc.get('forced_pairs') or []) if isinstance(p, dict)]
    new_pairs = [p for p in pairs if {p.get('a_email'), p.get('b_email')} != {x, y}]
    if len(new_pairs) != len(pairs):
        await db_mod.db.matching_constraints.update_one({'event_id': event_id}, {'$set': {'forced_pairs': new_pairs}})
    return {'forced_pairs': new_pairs, 'split_team_ids': doc.get('split_team_ids') or []}


@router.post('/{event_id}/constraints/split')
async def add_split(event_id: str, payload: SplitIn, _=Depends(require_admin)):
    await require_event_published(event_id)
    tid = str(payload.team_id)
    doc = await db_mod.db.matching_constraints.find_one({'event_id': event_id})
    if not doc:
        doc = {'event_id': event_id, 'forced_pairs': [], 'split_team_ids': []}
        await db_mod.db.matching_constraints.insert_one(doc)
    ids = [str(x) for x in (doc.get('split_team_ids') or [])]
    if tid not in ids:
        ids.append(tid)
        await db_mod.db.matching_constraints.update_one({'event_id': event_id}, {'$set': {'split_team_ids': ids}})
    return {'forced_pairs': doc.get('forced_pairs') or [], 'split_team_ids': ids}


@router.delete('/{event_id}/constraints/split')
async def remove_split(event_id: str, payload: SplitIn, _=Depends(require_admin)):
    await require_event_published(event_id)
    tid = str(payload.team_id)
    doc = await db_mod.db.matching_constraints.find_one({'event_id': event_id})
    if not doc:
        return {'forced_pairs': [], 'split_team_ids': []}
    ids = [str(x) for x in (doc.get('split_team_ids') or [])]
    new_ids = [x for x in ids if x != tid]
    if len(new_ids) != len(ids):
        await db_mod.db.matching_constraints.update_one({'event_id': event_id}, {'$set': {'split_team_ids': new_ids}})
    return {'forced_pairs': doc.get('forced_pairs') or [], 'split_team_ids': new_ids}


@router.get('/{event_id}/units')
async def list_units(event_id: str, _=Depends(require_admin)):
    await require_event_published(event_id)
    ev = await db_mod.db.events.find_one({'_id': ObjectId(event_id)})
    if not ev:
        raise HTTPException(status_code=404, detail='Event not found')
    teams = await _build_teams(ev['_id'])
    # map team_id -> emails
    email_map = await _team_emails_map(event_id)
    solos: List[dict] = []
    duos: List[dict] = []
    # build user names by email
    all_emails: Set[str] = set()
    for ems in email_map.values():
        for em in ems:
            all_emails.add(em)
    users_by_email: Dict[str, dict] = {}
    if all_emails:
        async for u in db_mod.db.users.find({'email': {'$in': list(all_emails)}}):
            users_by_email[u.get('email')] = u
    def _name_for(em: str) -> str:
        u = users_by_email.get(em) or {}
        fn = (u.get('first_name') or u.get('firstname') or '').strip()
        ln = (u.get('last_name') or u.get('lastname') or '').strip()
        return (f"{fn} {ln}" if (fn or ln) else em).strip()
    for t in teams:
        tid = str(t['team_id'])
        ems = email_map.get(tid, [])
        if int(t.get('size') or 1) >= 2:
            duos.append({'team_id': tid, 'emails': ems, 'names': [_name_for(e) for e in ems]})
        else:
            # solo units are represented with their pseudo team_id already
            solos.append({'unit_id': tid, 'email': ems[0] if ems else None, 'name': _name_for(ems[0]) if ems else None})
    return {'solos': solos, 'duos': duos}


@router.get('/{event_id}/paths')
async def get_paths(event_id: str, version: Optional[int] = None, ids: Optional[str] = None, fast: Optional[int] = 1, _=Depends(require_admin)):
    # removed strict require_event_published to allow admin to view draft events as well
    idset: Optional[Set[str]] = None
    if ids:
        idset = set([s.strip() for s in ids.split(',') if s.strip()])
    fast_mode = (fast is None) or (int(fast) != 0)
    data = await compute_team_paths(event_id, version, idset, fast=fast_mode)
    return data


@router.get('/{event_id}/paths/geometry')
async def get_paths_geometry(event_id: str, version: Optional[int] = None, ids: Optional[str] = None, engine: Optional[str] = None, _=Depends(require_admin)):
    """Return OSRM geometry polylines for legs between phases for the requested teams when possible.

    Falls back to straight lines if the routing engine is not available or fails.
    """
    # removed strict require_event_published to allow admin to view draft events as well
    idset: Optional[Set[str]] = None
    if ids:
        idset = set([s.strip() for s in ids.split(',') if s.strip()])
    # compute points first (fast mode doesn't affect geometry extraction)
    data = await compute_team_paths(event_id, version, idset, fast=True)
    team_geoms: Dict[str, Dict[str, Any]] = {}
    for tid, rec in (data.get('team_paths') or {}).items():
        pts = rec.get('points') or []
        segments = []
        for i in range(len(pts)-1):
            a = pts[i]; b = pts[i+1]
            if a.get('lat') is None or a.get('lon') is None or b.get('lat') is None or b.get('lon') is None:
                continue
            coords = [(float(a['lat']), float(a['lon'])), (float(b['lat']), float(b['lon']))]
            geom = await route_polyline(coords)
            if geom:
                segments.append(geom)
            else:
                # fallback straight line
                segments.append([[a['lat'], a['lon']], [b['lat'], b['lon']]])
        team_geoms[tid] = {'segments': segments}
    return {'team_geometries': team_geoms, 'bounds': data.get('bounds')}


@router.delete('/{event_id}/matches')
async def delete_matches(event_id: str, version: Optional[int] = None, _=Depends(require_admin)):
    """Delete match proposals for an event.

    - If `version` is provided, delete only that version.
    - Otherwise, delete all proposals for the event.
    Updates the event.matching_status to 'not_started' if all are deleted.
    """
    await require_event_published(event_id)
    if version is not None:
        m = await db_mod.db.matches.find_one({'event_id': event_id, 'version': int(version)})
        if not m:
            raise HTTPException(status_code=404, detail='Match version not found')
        res = await db_mod.db.matches.delete_one({'_id': m['_id']})
        return {'deleted_count': res.deleted_count, 'version': int(version)}
    # delete all
    res = await db_mod.db.matches.delete_many({'event_id': event_id})
    # set event.matching_status back to not_started
    now = datetime.datetime.utcnow()
    await db_mod.db.events.update_one({'_id': ObjectId(event_id)}, {'$set': {'matching_status': 'not_started', 'updated_at': now}})
    return {'deleted_count': res.deleted_count}


@router.post('/{event_id}/validate')
async def validate_groups(event_id: str, payload: dict, _=Depends(require_admin)):
    """Validate a set of groups for duplicate pairs and basic structural issues.

    Payload: { groups: [ { phase, host_team_id, guest_team_ids }... ] }
    Returns: { violations: [...], phase_issues: [...], group_issues: [...] }
    """
    await require_event_published(event_id)
    groups = payload.get('groups') or []
    # duplicate pair counts
    pair_counts = _collect_pairs(groups)
    violations = [ {'pair': list(pk), 'count': c} for pk, c in pair_counts.items() if c > 1 ]
    # phase-level: team appears more than once in same phase
    phase_seen: Dict[str, Set[str]] = {}
    phase_issues: List[dict] = []
    for g in groups:
        phase = str(g.get('phase'))
        phase_seen.setdefault(phase, set())
        ids = []
        if g.get('host_team_id') is not None:
            ids.append(str(g['host_team_id']))
        ids.extend([str(x) for x in (g.get('guest_team_ids') or [])])
        for tid in ids:
            key = f"{phase}:{tid}"
            if tid in phase_seen[phase]:
                phase_issues.append({'phase': phase, 'team_id': tid, 'issue': 'duplicate_in_phase'})
            phase_seen[phase].add(tid)
    # group-level structural issues
    group_issues: List[dict] = []
    by_phase: Dict[str, List[dict]] = {}
    for g in groups:
        p = str(g.get('phase'))
        by_phase.setdefault(p, []).append(g)
    for p, lst in by_phase.items():
        for idx, g in enumerate(lst):
            host = g.get('host_team_id')
            guests = g.get('guest_team_ids') or []
            if host is None:
                group_issues.append({'phase': p, 'group_idx': idx, 'issue': 'missing_host'})
            if len(guests) != 2:
                group_issues.append({'phase': p, 'group_idx': idx, 'issue': f'invalid_guest_count:{len(guests)}'})
            # prevent host duplicated as guest
            if host is not None and any(str(x) == str(host) for x in guests):
                group_issues.append({'phase': p, 'group_idx': idx, 'issue': 'host_in_guests'})
    return {'violations': violations, 'phase_issues': phase_issues, 'group_issues': group_issues}


@router.post('/{event_id}/set_groups')
async def set_groups(event_id: str, payload: dict, _=Depends(require_admin)):
    """Persist edited groups for a given match version.

    Payload: { version:int, groups:[...], force?:bool }
    - Validates duplicates and structural issues; if any and not force, returns status=warning with details.
    - On success, updates groups, recomputes travel/score/warnings and aggregate metrics, and returns status=saved.
    """
    await require_event_published(event_id)
    version = int(payload.get('version'))
    groups_in = payload.get('groups') or []
    force = bool(payload.get('force', False))
    m = await db_mod.db.matches.find_one({'event_id': event_id, 'version': version})
    if not m:
        raise HTTPException(status_code=404, detail='Match version not found')
    # validate
    v = await validate_groups(event_id, {'groups': groups_in})
    if (v['violations'] or v['phase_issues'] or v['group_issues']) and not force:
        return { 'status': 'warning', **v }
    # Recompute per-group metrics using current team attributes
    ev = await db_mod.db.events.find_one({'_id': ObjectId(event_id)})
    if not ev:
        raise HTTPException(status_code=404, detail='Event not found')
    teams = await _build_teams(ev['_id'])
    tmap: Dict[str, dict] = { str(t['team_id']): t for t in teams }
    # helper for host public address
    from ..services.matching import _user_address_string as _host_addr
    new_groups: List[dict] = []
    for g in groups_in:
        phase = g.get('phase')
        host_id = str(g.get('host_team_id')) if g.get('host_team_id') is not None else None
        guest_ids = [str(x) for x in (g.get('guest_team_ids') or [])]
        host = tmap.get(host_id, {}) if host_id else {}
        guests = [tmap.get(tid, {}) for tid in guest_ids]
        base_score, warns = _score_group_phase(host, guests, phase, {})
        travel = await _travel_time_for_phase(host, guests)
        # host address
        host_email = None
        try:
            team_doc = host.get('team_doc') or {}
            members = team_doc.get('members') or []
            cooking_loc = (host.get('cooking_location') or 'creator')
            if members:
                if cooking_loc == 'creator':
                    host_email = (members[0] or {}).get('email')
                elif len(members) > 1:
                    host_email = (members[1] or {}).get('email')
            if not host_email and members:
                host_email = (members[0] or {}).get('email')
        except Exception:
            host_email = None
        addr_full = addr_pub = None
        if host_email:
            try:
                addr = await _host_addr(host_email)
                if addr:
                    addr_full, addr_pub = addr
            except Exception:
                pass
        new_groups.append({
            'phase': phase,
            'host_team_id': host_id,
            'guest_team_ids': guest_ids,
            'score': base_score - 1.0 * (travel or 0.0),
            'travel_seconds': travel,
            'warnings': warns,
            'host_address': addr_full,
            'host_address_public': addr_pub,
        })
    metrics = _compute_metrics(new_groups, {})
    await db_mod.db.matches.update_one({'_id': m['_id']}, {'$set': {'groups': new_groups, 'metrics': metrics, 'updated_at': datetime.datetime.utcnow()}})
    return { 'status': 'saved', 'version': version, 'metrics': metrics }<|MERGE_RESOLUTION|>--- conflicted
+++ resolved
@@ -310,109 +310,9 @@
     return {'version': m.get('version'), 'metrics': metrics}
 
 
-<<<<<<< HEAD
 @router.post('/{event_id}/preview')
 async def preview_groups(event_id: str, payload: dict, _=Depends(require_admin)):
     """Compute metrics and annotate provided groups without persisting.
-=======
-@router.post('/{event_id}/validate')
-async def validate_groups(event_id: str, payload: dict, _=Depends(require_admin)):
-    """Validate a provided groups array: detect duplicate pair meetings and phase membership conflicts.
-
-    Payload: { groups: [ { phase, host_team_id, guest_team_ids: [] }, ... ] }
-    Returns: { violations: [ { pair:[a,b], count:int } ], phase_issues: [ { phase, team_id, issue } ], group_issues: [ { phase, group_idx, issue } ] }
-    """
-    groups = payload.get('groups') or []
-    # Duplicate pair detection
-    pair_counts = _collect_pairs(groups)
-    violations = [ { 'pair': list(pk), 'count': c } for pk, c in pair_counts.items() if c > 1 ]
-    # Phase membership conflicts and basic group issues
-    phase_team_seen: Dict[str, Dict[str,int]] = {}
-    group_issues: List[dict] = []
-    for idx, g in enumerate(groups):
-        phase = g.get('phase')
-        if not phase:
-            group_issues.append({'phase': None, 'group_idx': idx, 'issue': 'missing_phase'})
-            continue
-        phase_team_seen.setdefault(phase, {})
-        host = str(g.get('host_team_id')) if g.get('host_team_id') is not None else None
-        guests = [str(t) for t in (g.get('guest_team_ids') or [])]
-        # Basic issues
-        if host and host in guests:
-            group_issues.append({'phase': phase, 'group_idx': idx, 'issue': 'host_in_guests'})
-        if len(set(guests)) != len(guests):
-            group_issues.append({'phase': phase, 'group_idx': idx, 'issue': 'duplicate_guest_in_group'})
-        # Track membership per phase
-        all_members = [host] if host else []
-        all_members += guests
-        for tid in all_members:
-            if not tid:
-                continue
-            phase_team_seen[phase][tid] = phase_team_seen[phase].get(tid, 0) + 1
-    phase_issues: List[dict] = []
-    for phase, seen in phase_team_seen.items():
-        for tid, cnt in seen.items():
-            if cnt > 1:
-                phase_issues.append({'phase': phase, 'team_id': tid, 'issue': 'team_appears_multiple_times'})
-    return { 'violations': violations, 'phase_issues': phase_issues, 'group_issues': group_issues }
-
-
-@router.post('/{event_id}/set_groups')
-async def set_groups(event_id: str, payload: dict, _=Depends(require_admin)):
-    """Replace the groups array for a given match version.
-
-    Payload: { version:int, groups:[...], force?:bool }
-    If duplicate pair meetings are detected and force is not true, returns { status:'warning', violations:[...] }.
-    On success, persists groups, recomputes metrics and returns { status:'ok', metrics }.
-    """
-    version = int(payload.get('version'))
-    groups = payload.get('groups') or []
-    force = bool(payload.get('force', False))
-    m = await db_mod.db.matches.find_one({'event_id': event_id, 'version': version})
-    if not m:
-        raise HTTPException(status_code=404, detail='Match version not found')
-    # Validate
-    check = await validate_groups(event_id, {'groups': groups})
-    violations = check.get('violations') or []
-    phase_issues = check.get('phase_issues') or []
-    if (violations or phase_issues) and not force:
-        return { 'status': 'warning', 'violations': violations, 'phase_issues': phase_issues }
-    # Persist and recompute
-    await db_mod.db.matches.update_one({'_id': m['_id']}, {'$set': {'groups': groups, 'updated_at': datetime.datetime.now(datetime.timezone.utc)}})
-    # Recompute metrics
-    rec = await recompute_metrics(event_id, version)  # type: ignore
-    return { 'status': 'ok', **rec }
-
-
-@router.delete('/{event_id}/matches')
-async def delete_matches(event_id: str, version: Optional[int] = None, _=Depends(require_admin)):
-    """Delete match proposals for an event. If version is provided, delete only that version; otherwise delete all.
-    Returns { deleted_count, scope: 'single'|'all' }.
-    """
-    if version is not None:
-        res = await db_mod.db.matches.delete_many({'event_id': event_id, 'version': int(version)})
-        return {'deleted_count': getattr(res, 'deleted_count', 0), 'scope': 'single', 'version': int(version)}
-    res = await db_mod.db.matches.delete_many({'event_id': event_id})
-    # Optionally reset event matching_status if all deleted
-    await db_mod.db.events.update_one({'_id': ObjectId(event_id)}, {'$set': {'matching_status': 'not_started', 'updated_at': datetime.datetime.now(datetime.timezone.utc)}})
-    return {'deleted_count': getattr(res, 'deleted_count', 0), 'scope': 'all'}
-
-
-@router.get('/{event_id}/paths')
-async def get_paths(event_id: str, version: Optional[int] = None, ids: Optional[str] = None, fast: Optional[int] = 1, _=Depends(require_admin)):
-    await require_event_published(event_id)
-    idset: Optional[Set[str]] = None
-    if ids:
-        idset = set([s.strip() for s in ids.split(',') if s.strip()])
-    fast_mode = (fast is None) or (int(fast) != 0)
-    data = await compute_team_paths(event_id, version, idset, fast=fast_mode)
-    return data
-
-
-@router.get('/{event_id}/paths/geometry')
-async def get_paths_geometry(event_id: str, version: Optional[int] = None, ids: Optional[str] = None, engine: Optional[str] = None, _=Depends(require_admin)):
-    """Return OSRM geometry polylines for legs between phases for the requested teams when possible.
->>>>>>> 46629827
 
     Payload: { groups: [ { phase, host_team_id, guest_team_ids }... ] }
     Returns: { groups: [ with score, travel_seconds, warnings ], metrics: {..} }
