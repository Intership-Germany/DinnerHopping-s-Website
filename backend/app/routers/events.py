from fastapi import APIRouter, HTTPException, Depends
from fastapi.responses import JSONResponse
from pydantic import BaseModel, Field
from typing import Optional, Literal, List
from app import db as db_mod
from app.auth import get_current_user, require_admin
from app.utils import anonymize_address, encrypt_address, anonymize_public_address, require_event_registration_open
from bson.objectid import ObjectId
from bson.errors import InvalidId
from pymongo.errors import PyMongoError
import datetime
import os

######### Helpers #########

_ALLOWED_STATUSES = {'draft','coming_soon','open','closed','matched','released','cancelled'}
_LEGACY_MAP = { 'published': 'open' }

def _normalize_status(v: Optional[str]) -> str:
    if not v:
        return 'draft'
    s = str(v).strip().lower()
    s = _LEGACY_MAP.get(s, s)
    return s if s in _ALLOWED_STATUSES else 'draft'

router = APIRouter()

# --- Date/Datetime helpers (added to fix InvalidDocument for datetime.date) ---

def _parse_incoming_date(name: str, value):
    """Best-effort parse of incoming date/time strings.

    Returns one of:
    - None if value is falsy
    - datetime.datetime for datetime-like fields (start_at, registration_deadline, payment_deadline)
    - str (ISO date) for the 'date' field (kept as string for legacy compatibility)
    - original value on failure
    """
    if value in (None, ''):
        return None
    # Already acceptable types
    if isinstance(value, datetime.datetime):
        return value
    if isinstance(value, datetime.date):  # promote to datetime for non-'date' fields
        if name == 'date':
            return value.isoformat()
        return datetime.datetime.combine(value, datetime.time(0, 0))
    if isinstance(value, str):
        txt = value.strip()
        if not txt:
            return None
        # Handle trailing Z (UTC) which fromisoformat doesn't parse directly
        if txt.endswith('Z'):
            txt_stripped = txt[:-1]
        else:
            txt_stripped = txt
        try:
            if name == 'date' and len(txt_stripped) == 10:
                # YYYY-MM-DD
                return datetime.date.fromisoformat(txt_stripped).isoformat()
            # Try full datetime
            dt = datetime.datetime.fromisoformat(txt_stripped)
            # For pure date (no time) fromisoformat returns datetime with 00:00 time
            if name == 'date':
                return dt.date().isoformat()
            return dt
        except ValueError:
            # Fallback: if looks like YYYY-MM-DD for non-'date' -> promote to datetime midnight
            if len(txt) == 10 and txt.count('-') == 2:
                try:
                    d = datetime.date.fromisoformat(txt)
                    if name == 'date':
                        return d.isoformat()
                    return datetime.datetime.combine(d, datetime.time(0, 0))
                except ValueError:
                    return value
            return value
    return value

def _sanitize_event_doc(doc: dict) -> dict:
    """Mutate & return event doc ensuring Mongo encodable values for date/time fields.

    - 'date' stored as ISO date string (YYYY-MM-DD)
    - datetime.date objects for other fields are promoted to datetime.datetime midnight
    - Leaves other values untouched.
    """
    if not isinstance(doc, dict):
        return doc
    date_fields = ['date', 'start_at', 'registration_deadline', 'payment_deadline']
    for f in date_fields:
        if f in doc:
            parsed = _parse_incoming_date(f, doc.get(f))
            # Promote stray datetime.date (non 'date') to datetime
            if isinstance(parsed, datetime.date) and not isinstance(parsed, datetime.datetime):
                if f == 'date':
                    parsed = parsed.isoformat()
                else:
                    parsed = datetime.datetime.combine(parsed, datetime.time(0, 0))
            # Ensure 'date' is plain string
            if f == 'date' and isinstance(parsed, datetime.datetime):
                parsed = parsed.date().isoformat()
            doc[f] = parsed
    return doc

def _fmt_date(v):
    """Format stored date/datetime value to API string.

    Returns:
    - ISO date (YYYY-MM-DD) for date/datetime representing date-only
    - ISO 8601 datetime without microseconds for datetimes
    - Original string if already a string
    - None if value falsy
    """
    if not v:
        return None
    if isinstance(v, str):
        return v
    if isinstance(v, datetime.datetime):
        # If time is midnight and no tz info, treat as date-only
        if v.hour == 0 and v.minute == 0 and v.second == 0 and v.microsecond == 0:
            return v.date().isoformat()
        return v.replace(microsecond=0).isoformat()
    if isinstance(v, datetime.date):
        return v.isoformat()
    return str(v)

# Generic serializer (recursive) to convert ObjectId & datetime for JSON responses
# (events.py referenced _serialize without defining it previously)
def _serialize(obj):
    if obj is None:
        return None
    if isinstance(obj, list):
        return [_serialize(x) for x in obj]
    if isinstance(obj, dict):
        out = {}
        for k, v in obj.items():
            out[k] = _serialize(v)
        return out
    if isinstance(obj, ObjectId):
        return str(obj)
    if isinstance(obj, datetime.datetime):
        return _fmt_date(obj)
    if isinstance(obj, datetime.date):
        return obj.isoformat()
    return obj

class LocationIn(BaseModel):
    address: Optional[str] = None
    lat: Optional[float] = None
    lon: Optional[float] = None

class EventCreate(BaseModel):
    """Admin event creation/update payload (simplified pricing).

    Tarification: un seul champ `fee_cents` (prix pour un participant). Le total
    à payer pour une équipe de taille N = fee_cents * N. Anciennes variantes
    fee_solo_cents / fee_team_cents supprimées.
    """
    title: str
    description: Optional[str] = None
    extra_info: Optional[str] = None
    date: Optional[datetime.date] = None
    start_at: Optional[datetime.datetime] = None
    capacity: Optional[int] = None
    fee_cents: Optional[int] = 0
    city: Optional[str] = None
    registration_deadline: Optional[datetime.datetime] = None
    payment_deadline: Optional[datetime.datetime] = None
    valid_zip_codes: Optional[List[str]] = Field(default_factory=list, description="Whitelisted postal codes allowed to register")
    after_party_location: Optional[LocationIn] = None
    organizer_id: Optional[str] = None
    status: Optional[Literal['draft','coming_soon','open','closed','matched','released','cancelled']] = 'draft'
    refund_on_cancellation: Optional[bool] = None
    chat_enabled: Optional[bool] = None

class LocationOut(BaseModel):
    address_public: Optional[str] = None
    point: Optional[dict] = None

class EventOut(BaseModel):
    id: str
    title: str
    description: Optional[str] = None
    extra_info: Optional[str] = None
    date: Optional[datetime.date] = None
    start_at: Optional[datetime.datetime] = None
    capacity: Optional[int] = None
    fee_cents: Optional[int] = 0
    city: Optional[str] = None
    registration_deadline: Optional[datetime.datetime] = None
    payment_deadline: Optional[datetime.datetime] = None
    valid_zip_codes: List[str] = []
    after_party_location: Optional[LocationOut] = None
    attendee_count: int = 0
    status: Optional[Literal['draft','coming_soon','open','closed','matched','released','cancelled']] = 'draft'
    matching_status: Optional[Literal['not_started','in_progress','proposed','finalized','archived']] = 'not_started'
    organizer_id: Optional[str] = None
    created_by: Optional[str] = None
    created_at: Optional[datetime.datetime] = None
    updated_at: Optional[datetime.datetime] = None
    refund_on_cancellation: Optional[bool] = None
    chat_enabled: Optional[bool] = None

def _safe_location(loc: Optional[dict]) -> Optional[dict]:
    """Coerce location-like dict to API-friendly shape.

    Ensures 'point' is a dict or None; drops invalid types to prevent Pydantic errors.
    Accepts both after_party_location and legacy 'location' shapes.
<<<<<<< HEAD
    Also maps legacy/new internal key 'zip' to outward 'point'.
=======
>>>>>>> 4ac35021
    """
    if not isinstance(loc, dict):
        return None
    out: dict = {}
    ap = loc.get('address_public')
    if ap is not None:
        out['address_public'] = ap if isinstance(ap, str) else str(ap)
    pt = loc.get('point')
<<<<<<< HEAD
    if not isinstance(pt, dict):
        pt = loc.get('zip') if isinstance(loc.get('zip'), dict) else None
=======
>>>>>>> 4ac35021
    out['point'] = pt if isinstance(pt, dict) else None
    return out

@router.get("/", response_model=list[EventOut])
async def list_events(date: Optional[str] = None, status: Optional[str] = None, lat: Optional[float] = None, lon: Optional[float] = None, radius_m: Optional[int] = None, participant: Optional[str] = None, current_user=Depends(get_current_user)):
    """List events with optional filters:
    - date: exact match
    - status: 'published' or 'draft'
    - lat/lon + radius_m: simple bounding box approx using degrees (approx)
    """
    query = {}
    if date:
        query['date'] = date
    if status:
        # unify requested 'published' to 'open'
        if status == 'published':
            status = 'open'
        query['status'] = status
    if lat is not None and lon is not None and radius_m is not None:
        delta_deg = radius_m / 111000.0
        query['lat'] = {"$gte": lat - delta_deg, "$lte": lat + delta_deg}
        query['lon'] = {"$gte": lon - delta_deg, "$lte": lon + delta_deg}

    if participant:
        target_email = None
        target_user_id = None
        if participant == 'me':
            target_user_id = current_user.get('_id')
        else:
            if '@' in participant:
                target_email = participant.lower()
            else:
                try:
                    target_user_id = ObjectId(participant)
                except (InvalidId, TypeError, ValueError):
                    target_email = participant.lower()
        reg_query = {}
        if target_user_id is not None:
            reg_query['user_id'] = target_user_id
        if target_email is not None:
            reg_query['user_email_snapshot'] = target_email
        event_ids = set()
        async for r in db_mod.db.registrations.find(reg_query, {'event_id': 1}):
            if r.get('event_id') is not None:
                event_ids.add(r['event_id'])
        if not event_ids:
            return []
        query['_id'] = {'$in': list(event_ids)}

    roles = current_user.get('roles') or []
    is_admin = 'admin' in roles
    if not is_admin and not status:
        query['status'] = {'$in': ['coming_soon','open','matched','released']}

    events_resp = []
    async for e in db_mod.db.events.find(query):
        if not is_admin:
            valid_zips = e.get('valid_zip_codes') or []
            user_zip = (current_user.get('postal_code') or '').strip()
            if valid_zips and user_zip and user_zip not in valid_zips:
                continue
        date_val = _fmt_date(e.get('date')) or ''
        start_val = _fmt_date(e.get('start_at'))
        registration_deadline_val = _fmt_date(e.get('registration_deadline'))
        payment_deadline_val = _fmt_date(e.get('payment_deadline'))

        # Normalize after_party_location using the safe helper when building the response
        # (previous call to `_normalize_location_for_output` was undefined and unused)
        # raw_loc = e.get('after_party_location') or e.get('location')

        events_resp.append(EventOut(
            id=str(e.get('_id')),
            title=e.get('title') or e.get('name') or 'Untitled',
            description=e.get('description'),
            extra_info=e.get('extra_info'),
            date=date_val,
            registration_deadline=registration_deadline_val,
            start_at=start_val,
            payment_deadline=payment_deadline_val,
            capacity=e.get('capacity'),
            fee_cents=e.get('fee_cents', 0),
            city=e.get('city'),
            attendee_count=e.get('attendee_count', 0),
            status=_normalize_status(e.get('status')),
            organizer_id=str(e.get('organizer_id')) if e.get('organizer_id') is not None else None,
            created_by=str(e.get('created_by')) if e.get('created_by') is not None else None,
            after_party_location=_safe_location(e.get('after_party_location') or e.get('location')),
            created_at=e.get('created_at'),
            updated_at=e.get('updated_at'),
            refund_on_cancellation=e.get('refund_on_cancellation'),
            chat_enabled=e.get('chat_enabled'),
            valid_zip_codes=e.get('valid_zip_codes', []),
        ))
    return events_resp


@router.post('/', response_model=EventOut)
async def create_event(payload: EventCreate, current_user=Depends(require_admin)):
    # admin-only: only admins can create events
    now = datetime.datetime.utcnow()
    doc = payload.model_dump()
    # build after_party_location subdocument if provided (accept legacy 'location')
    loc_in = doc.pop('after_party_location', None)
    if loc_in is None:
        # support legacy payload key
        loc_in = doc.pop('location', None)
    after_party_location = None
    if isinstance(loc_in, dict):
        address = loc_in.get('address')
        lat = loc_in.get('lat')
        lon = loc_in.get('lon')
        # Attempt geocoding if address present but no coordinates
        if address and (lat is None or lon is None):
            try:
                from app.services.geocoding import geocode_address  # local import to avoid circular imports at module load
                latlon = await geocode_address(address)
                if latlon:
                    lat, lon = latlon
            except Exception:
                pass
        if address:
            after_party_location = {
                'address_encrypted': encrypt_address(address),
                'address_public': anonymize_public_address(address),
                'zip': {'type': 'Point', 'coordinates': [lon, lat]} if lat is not None and lon is not None else None
            }
        elif lat is not None and lon is not None:
            after_party_location = {
                'address_encrypted': None,
                'address_public': None,
                'zip': {'type': 'Point', 'coordinates': [lon, lat]}
            }
    if after_party_location is not None:
        doc['after_party_location'] = after_party_location

    # If organizer_id not provided, set to current admin user by default
    if not doc.get('organizer_id'):
        doc['organizer_id'] = current_user.get('_id')
    else:
        try:
            doc['organizer_id'] = ObjectId(doc['organizer_id'])
        except (InvalidId, TypeError, ValueError) as exc:
            raise HTTPException(status_code=400, detail='invalid organizer_id') from exc

    # default fields per schema & fee compatibility
    doc['attendee_count'] = 0
    doc['fee_cents'] = int(doc.get('fee_cents', 0)) if doc.get('fee_cents') is not None else 0
    doc['registration_deadline'] = doc.get('registration_deadline')
    doc['payment_deadline'] = doc.get('payment_deadline')
    doc['matching_status'] = doc.get('matching_status', 'not_started')
    doc['created_at'] = now
    doc['updated_at'] = now
    # pass-through of valid_zip_codes if provided
    if payload.valid_zip_codes is not None:
        doc['valid_zip_codes'] = payload.valid_zip_codes
    # set created_by to current user
    doc['created_by'] = current_user.get('_id')

    # enforce status default (pydantic already defaults but ensure correct)
    if not doc.get('status'):
        doc['status'] = 'draft'

    # Sanitize date/time fields for Mongo
    _sanitize_event_doc(doc)

    res = await db_mod.db.events.insert_one(doc)
    return EventOut(
        id=str(res.inserted_id),
        title=doc.get('title'),
        description=doc.get('description'),
        extra_info=doc.get('extra_info'),
        date=_fmt_date(doc.get('date')) or '',
        start_at=_fmt_date(doc.get('start_at')),
        capacity=doc.get('capacity'),
        fee_cents=doc.get('fee_cents', 0),
        city=doc.get('city'),
        registration_deadline=_fmt_date(doc.get('registration_deadline')),
        payment_deadline=_fmt_date(doc.get('payment_deadline')),
        after_party_location=_safe_location(doc.get('after_party_location')),
        attendee_count=0,
        status=_normalize_status(doc.get('status')),
        matching_status=doc.get('matching_status'),
        organizer_id=str(doc['organizer_id']) if doc.get('organizer_id') is not None else None,
        created_by=str(doc['created_by']) if doc.get('created_by') is not None else None,
        created_at=doc.get('created_at'),
        updated_at=doc.get('updated_at'),
        refund_on_cancellation=doc.get('refund_on_cancellation'),
        chat_enabled=doc.get('chat_enabled'),
        valid_zip_codes=doc.get('valid_zip_codes', []),
    )


@router.get('/{event_id}')
async def get_event(event_id: str, anonymise: bool = True, current_user=Depends(get_current_user)):
    e = await db_mod.db.events.find_one({"_id": ObjectId(event_id)})
    if not e:
        raise HTTPException(status_code=404, detail='Event not found')
    # enforce that drafts are not visible to non-admins/non-organizers
    roles = current_user.get('roles') or []
    is_admin = 'admin' in roles
    # organizer_id may be stored as ObjectId
    org = e.get('organizer_id')
    if e.get('status') == 'draft' and not is_admin:
        if org is None or str(org) != str(current_user.get('_id')):
            raise HTTPException(status_code=404, detail='Event not found')
    # serialize the whole document, converting ObjectId
    serialized = _serialize(e)
    # ensure id is present as string
    serialized['id'] = str(e.get('_id'))
    # ensure fee_cents is always present (default 0)
    serialized['fee_cents'] = e.get('fee_cents', 0)
    # anonymise after_party_location info (fallback to legacy 'location')
    loc = None
    if isinstance(e.get('after_party_location'), dict):
        loc = e.get('after_party_location')
    elif isinstance(e.get('location'), dict):
        loc = e.get('location')
    if anonymise and loc:
        # if address_public present keep only that
        pub = loc.get('address_public')
        if pub:
            serialized['after_party_location'] = {'address_public': pub}
        else:
            # derive anonymised from point/zip coordinates if present
            pt_raw = loc.get('point') if isinstance(loc.get('point'), dict) else None
            if not pt_raw:
                pt_raw = loc.get('zip') if isinstance(loc.get('zip'), dict) else None
            if pt_raw and isinstance(pt_raw.get('coordinates'), list) and len(pt_raw['coordinates']) == 2:
                lon, lat = pt_raw['coordinates']
                if lat is not None and lon is not None:
                    serialized['after_party_location'] = anonymize_address(lat, lon)
    else:
        serialized['after_party_location'] = loc
    # include organizer_id/created_by as strings
    if e.get('organizer_id') is not None:
        serialized['organizer_id'] = str(e.get('organizer_id'))
    if e.get('created_by') is not None:
        serialized['created_by'] = str(e.get('created_by'))
    # include optional admin fields if present
    serialized['extra_info'] = e.get('extra_info')
    serialized['city'] = e.get('city')
    serialized['refund_on_cancellation'] = e.get('refund_on_cancellation')
    serialized['chat_enabled'] = e.get('chat_enabled')
    # legacy fields removed: fee_solo_cents, fee_team_cents
    serialized['valid_zip_codes'] = e.get('valid_zip_codes', [])
    # normalize legacy status mapping
    if serialized.get('status') == 'published':
        serialized['status'] = 'open'
    return serialized


@router.put('/{event_id}', response_model=EventOut)
async def update_event(event_id: str, payload: EventCreate, _=Depends(require_admin)):
    update = payload.model_dump(exclude_unset=True)
    # handle after_party_location update (accept legacy 'location')
    loc_in = update.pop('after_party_location', None)
    if loc_in is None:
        loc_in = update.pop('location', None)
    after_party_location = None
    if isinstance(loc_in, dict):
        address = loc_in.get('address')
        lat = loc_in.get('lat')
        lon = loc_in.get('lon')
        # Attempt geocoding if address present but no coordinates
        if address and (lat is None or lon is None):
            try:
                from app.services.geocoding import geocode_address
                latlon = await geocode_address(address)
                if latlon:
                    lat, lon = latlon
            except Exception:
                pass
        if address:
            after_party_location = {
                'address_encrypted': encrypt_address(address),
                'address_public': anonymize_public_address(address),
                'zip': {'type': 'Point', 'coordinates': [lon, lat]} if lat is not None and lon is not None else None
            }
        elif lat is not None and lon is not None:
            after_party_location = {
                'address_encrypted': None,
                'address_public': None,
                'zip': {'type': 'Point', 'coordinates': [lon, lat]}
            }
    if after_party_location is not None:
        update['after_party_location'] = after_party_location

    # convert organizer_id if provided
    if 'organizer_id' in update and update.get('organizer_id') is not None:
        try:
            update['organizer_id'] = ObjectId(update['organizer_id'])
        except (InvalidId, TypeError, ValueError) as exc:
            raise HTTPException(status_code=400, detail='invalid organizer_id') from exc

    # set updated_at
    update['updated_at'] = datetime.datetime.now()

    # Sanitize date/time fields for Mongo
    _sanitize_event_doc(update)

    # Persist changes (model_dump with exclude_unset ensures we only touch provided fields)
    await db_mod.db.events.update_one({"_id": ObjectId(event_id)}, {"$set": update})
    e = await db_mod.db.events.find_one({"_id": ObjectId(event_id)})
    return EventOut(
        id=str(e['_id']),
        title=e.get('title') or e.get('name'),
        description=e.get('description'),
        extra_info=e.get('extra_info'),
        date=_fmt_date(e.get('date')),
        start_at=_fmt_date(e.get('start_at')),
        capacity=e.get('capacity'),
        fee_cents=e.get('fee_cents', 0),
        city=e.get('city'),
        registration_deadline=_fmt_date(e.get('registration_deadline')),
        payment_deadline=_fmt_date(e.get('payment_deadline')),
        after_party_location=_safe_location(e.get('after_party_location') or e.get('location')),
        attendee_count=e.get('attendee_count', 0),
        status=_normalize_status(e.get('status')),
        matching_status=e.get('matching_status', 'not_started'),
        organizer_id=str(e.get('organizer_id')) if e.get('organizer_id') is not None else None,
        created_by=str(e.get('created_by')) if e.get('created_by') is not None else None,
        created_at=e.get('created_at'),
        updated_at=e.get('updated_at'),
        refund_on_cancellation=e.get('refund_on_cancellation'),
        chat_enabled=e.get('chat_enabled'),
        valid_zip_codes=e.get('valid_zip_codes', []),
    )


@router.post('/{event_id}/status/{new_status}')
async def change_event_status(event_id: str, new_status: str, _=Depends(require_admin)):
    """Generic status transition endpoint (admin).

    Accepts lifecycle statuses: draft, coming_soon, open, closed, matched, released, cancelled.
    Legacy 'published' will be rewritten to 'open'.
    """
    allowed = {'draft','coming_soon','open','closed','matched','released','cancelled','published'}
    if new_status not in allowed:
        raise HTTPException(status_code=400, detail='invalid status')
    if new_status == 'published':
        new_status = 'open'
    e = await db_mod.db.events.find_one({'_id': ObjectId(event_id)})
    if not e:
        raise HTTPException(status_code=404, detail='Event not found')
    await db_mod.db.events.update_one({'_id': ObjectId(event_id)}, {'$set': {'status': new_status, 'updated_at': datetime.datetime.utcnow()}})
    return {'status': new_status}

@router.delete('/{event_id}')
async def delete_event(event_id: str, cascade: bool = True, _=Depends(require_admin)):
    """Delete an event. If cascade is True (default), remove related records:
    - registrations (+ invitations & payments by registration)
    - matches (by string event_id)
    - plans (by ObjectId event_id)
    - teams (by ObjectId event_id)
    Returns counts of deleted documents.
    """
    try:
      oid = ObjectId(event_id)
    except (InvalidId, TypeError, ValueError):
      raise HTTPException(status_code=400, detail='invalid event_id')

    e = await db_mod.db.events.find_one({'_id': oid})
    if not e:
      raise HTTPException(status_code=404, detail='Event not found')

    deleted = {
      'event': 0,
      'registrations': 0,
      'invitations': 0,
      'payments': 0,
      'matches': 0,
      'plans': 0,
      'teams': 0,
    }

    if cascade:
      # registrations and dependent docs
      reg_ids = [r['_id'] async for r in db_mod.db.registrations.find({'event_id': oid}, {'_id': 1})]
      if reg_ids:
        # invitations by registration_id
        inv_res = await db_mod.db.invitations.delete_many({'registration_id': {'$in': reg_ids}})
        deleted['invitations'] = getattr(inv_res, 'deleted_count', 0)
        # payments by registration_id
        pay_res = await db_mod.db.payments.delete_many({'registration_id': {'$in': reg_ids}})
        deleted['payments'] = getattr(pay_res, 'deleted_count', 0)
        # registrations themselves
        reg_res = await db_mod.db.registrations.delete_many({'_id': {'$in': reg_ids}})
        deleted['registrations'] = getattr(reg_res, 'deleted_count', 0)
      # matches store event_id as string
      m_res = await db_mod.db.matches.delete_many({'event_id': event_id})
      deleted['matches'] = getattr(m_res, 'deleted_count', 0)
      # plans store event_id as ObjectId
      pl_res = await db_mod.db.plans.delete_many({'event_id': oid})
      deleted['plans'] = getattr(pl_res, 'deleted_count', 0)
      # teams store event_id as ObjectId (if teams collection used)
      try:
        t_res = await db_mod.db.teams.delete_many({'event_id': oid})
        deleted['teams'] = getattr(t_res, 'deleted_count', 0)
      except Exception:
        pass

    ev_res = await db_mod.db.events.delete_one({'_id': oid})
    deleted['event'] = getattr(ev_res, 'deleted_count', 0)

    return {'status': 'deleted', 'deleted': deleted}

@router.post("/{event_id}/register")
async def register_for_event(event_id: str, payload: dict, current_user=Depends(get_current_user)):
    # payload may include team info, invited_emails and preferences override
    # invited_emails: list of emails to invite (they will receive an invitation token)
    # ensure event exists and is open (published legacy)
    event = await db_mod.db.events.find_one({'_id': ObjectId(event_id)})
    if not event:
        raise HTTPException(status_code=404, detail='Event not found')
    status = event.get('status')
    if status in ('draft','coming_soon'):
        raise HTTPException(status_code=400, detail='Registration not open')
    if status not in ('open','released','matched'):
        raise HTTPException(status_code=400, detail='Event not accepting registrations')
    # ensure registration window is still open
    require_event_registration_open(event)

    # avoid duplicate registrations for same user/event
    existing = await db_mod.db.registrations.find_one({"event_id": ObjectId(event_id), "user_id": current_user.get('_id')})
    if existing:
        return {"status": "already_registered"}

    team_size = int(payload.get('team_size', 1))
    preferences = payload.get('preferences', current_user.get('preferences', {}))

    # Try to reserve capacity atomically. If capacity exists, ensure team_size fits.
    if event.get('capacity') is not None:
        # filter ensures attendee_count + team_size <= capacity
        filter_q = {
            '_id': ObjectId(event_id),
            '$expr': { '$lte': [ { '$add': [ '$attendee_count', team_size ] }, '$capacity' ] }
        }
        upd = { '$inc': { 'attendee_count': team_size } }
        res_upd = await db_mod.db.events.update_one(filter_q, upd)
        if res_upd.modified_count == 0:
            return { 'status': 'full' }
    else:
        # no capacity limit, just increment
        await db_mod.db.events.update_one({'_id': ObjectId(event_id)}, {'$inc': {'attendee_count': team_size}})

    now = __import__('datetime').datetime.utcnow()
    # allowed statuses pipeline: pending|invited|confirmed|paid|cancelled|refunded
    initial_status = "pending"
    reg = {
        "event_id": ObjectId(event_id),
        "user_id": current_user.get('_id'),
        "user_email_snapshot": current_user['email'],
        "status": initial_status,
        # optional relationships (may be filled later): invitation_id, payment_id
        "invitation_id": None,
        "payment_id": None,
        # import meta placeholder if created via import tool later
        "import_meta": None,
        # additional contextual info retained from previous version
        "team_size": team_size,
        "preferences": preferences,
        "created_at": now,
        "updated_at": now,
    }

    res = await db_mod.db.registrations.insert_one(reg)
    created_regs = [str(res.inserted_id)]

    # handle invited_emails: create invitation records per email
    invited = payload.get('invited_emails') or []
    sent_invitations = []
    from ..utils import generate_token_pair
    for em in invited:
        try:
            invite_bytes = int(os.getenv('INVITE_TOKEN_BYTES', os.getenv('TOKEN_BYTES', '18')))
        except (TypeError, ValueError):
            invite_bytes = 18
        token, token_hash_val = generate_token_pair(invite_bytes)
        inv = {
            "registration_id": res.inserted_id,
            "token_hash": token_hash_val,
            "invited_email": em,
            "status": "pending",
            "created_at": now,
            "expires_at": now + __import__('datetime').timedelta(days=30)
        }
        try:
            await db_mod.db.invitations.insert_one(inv)
            base = __import__('os').getenv('BACKEND_BASE_URL', 'http://localhost:8000')
            print(f"[invitation] To {em}: {base}/invitations/{token}")
            sent_invitations.append(em)
        except PyMongoError as exc:
            # log and continue - invitation failure shouldn't block registration
            print(f"[invitation][error] failed to create invitation for {em}: {exc}")

    # Optionally create a payment link if event has a fee
    payment_link = None
    base_fee = event.get('fee_cents', 0) or 0
    chosen_fee_cents = base_fee * team_size
    if chosen_fee_cents and chosen_fee_cents > 0:
        pay = {
            "registration_id": res.inserted_id,
            "amount": chosen_fee_cents / 100.0,
            "currency": 'EUR',
            "status": "pending",
            "provider": 'N/A',
            "meta": {"team_size": team_size},
            "created_at": __import__('datetime').datetime.utcnow()
        }
        p = await db_mod.db.payments.insert_one(pay)
        payment_link = f"/payments/{str(p.inserted_id)}/pay"
        try:
            await db_mod.db.registrations.update_one({"_id": res.inserted_id}, {"$set": {"payment_id": p.inserted_id}})
        except PyMongoError as exc:
            print(f"[payment][error] failed to attach payment id to registration {res.inserted_id}: {exc}")

    return {"status": "registered", "registration_ids": created_regs, "invitations_sent": sent_invitations, "payment_link": payment_link}

@router.post('/{event_id}/recount_attendees')
async def recount_attendees(event_id: str, _=Depends(require_admin)):
    """Recompute attendee_count from registrations that are not cancelled/refunded/expired and update the event."""
    try:
        oid = ObjectId(event_id)
    except (InvalidId, TypeError, ValueError) as exc:
        raise HTTPException(status_code=400, detail='invalid event_id') from exc
    e = await db_mod.db.events.find_one({'_id': oid})
    if not e:
        raise HTTPException(status_code=404, detail='Event not found')
    active_status = {'pending','invited','confirmed','paid'}
    count = 0
    async for r in db_mod.db.registrations.find({'event_id': oid, 'status': {'$in': list(active_status)}}):
        count += 1
    await db_mod.db.events.update_one({'_id': oid}, {'$set': {'attendee_count': count, 'updated_at': datetime.datetime.utcnow()}})
    return {'attendee_count': count}

async def get_my_plan(current_user):
    # Fetch plan document and return a clean JSON-serializable representation
    plan = await db_mod.db.plans.find_one({"user_email": current_user['email']})
    if not plan:
        return {"message": "No plan yet (matching not run)"}

    out = {
        "id": str(plan.get('_id')) if plan.get('_id') is not None else None,
        "event_id": str(plan.get('event_id')) if plan.get('event_id') is not None else None,
        "user_email": plan.get('user_email'),
        "sections": []
    }

    for section in plan.get('sections', []):
        sec = {
            'meal': section.get('meal'),
            'time': section.get('time'),
            'host_email': None,
            'host_location': None,
            'guests': []
        }
        host = section.get('host') or {}
        if isinstance(host, dict):
            sec['host_email'] = host.get('email')
            lat = host.get('lat')
            lon = host.get('lon')
            if lat is not None and lon is not None:
                sec['host_location'] = anonymize_address(lat, lon)

        guests = section.get('guests') or []
        # In the simple stub guests are emails; ensure strings
        sec['guests'] = [g for g in guests]

        out['sections'].append(sec)

    return JSONResponse(content=out)<|MERGE_RESOLUTION|>--- conflicted
+++ resolved
@@ -206,10 +206,6 @@
 
     Ensures 'point' is a dict or None; drops invalid types to prevent Pydantic errors.
     Accepts both after_party_location and legacy 'location' shapes.
-<<<<<<< HEAD
-    Also maps legacy/new internal key 'zip' to outward 'point'.
-=======
->>>>>>> 4ac35021
     """
     if not isinstance(loc, dict):
         return None
@@ -218,11 +214,8 @@
     if ap is not None:
         out['address_public'] = ap if isinstance(ap, str) else str(ap)
     pt = loc.get('point')
-<<<<<<< HEAD
     if not isinstance(pt, dict):
         pt = loc.get('zip') if isinstance(loc.get('zip'), dict) else None
-=======
->>>>>>> 4ac35021
     out['point'] = pt if isinstance(pt, dict) else None
     return out
 
