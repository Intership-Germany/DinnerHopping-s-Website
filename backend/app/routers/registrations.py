from fastapi import APIRouter, HTTPException, Depends
from pydantic import BaseModel, EmailStr
from typing import Optional, Literal
from app import db as db_mod
from app.auth import get_current_user
from app.utils import require_event_published, require_event_registration_open, compute_team_diet, send_email, require_registration_owner_or_admin, get_registration_by_any_id
from bson.objectid import ObjectId
from bson.errors import InvalidId
import datetime
import os

router = APIRouter()


class SoloRegistrationIn(BaseModel):
    event_id: str
    dietary_preference: Optional[Literal['vegan','vegetarian','omnivore']] = None
    kitchen_available: Optional[bool] = None
    main_course_possible: Optional[bool] = None
    course_preference: Optional[Literal['appetizer','main','dessert']] = None


class TeamExistingUser(BaseModel):
    email: EmailStr


class TeamExternalPartner(BaseModel):
    name: str
    email: EmailStr
    gender: Optional[Literal['female','male','diverse','prefer_not_to_say']] = None
    dietary_preference: Optional[Literal['vegan','vegetarian','omnivore']] = None
    field_of_study: Optional[str] = None
    kitchen_available: Optional[bool] = None
    main_course_possible: Optional[bool] = None


class TeamRegistrationIn(BaseModel):
    event_id: str
    partner_existing: Optional[TeamExistingUser] = None
    partner_external: Optional[TeamExternalPartner] = None
    # Which address hosts cooking ("creator" or "partner")
    cooking_location: Literal['creator','partner']
    # Creator overrides for this event
    dietary_preference: Optional[Literal['vegan','vegetarian','omnivore']] = None
    kitchen_available: Optional[bool] = None
    main_course_possible: Optional[bool] = None
    # Team course preference
    course_preference: Optional[Literal['appetizer','main','dessert']] = None


class ReplacePartnerExisting(BaseModel):
    email: EmailStr


class ReplacePartnerExternal(BaseModel):
    name: str
    email: EmailStr
    gender: Optional[Literal['female','male','diverse','prefer_not_to_say']] = None
    dietary_preference: Optional[Literal['vegan','vegetarian','omnivore']] = None
    field_of_study: Optional[str] = None
    kitchen_available: Optional[bool] = None
    main_course_possible: Optional[bool] = None


class ReplacePartnerIn(BaseModel):
    partner_existing: Optional[ReplacePartnerExisting] = None
    partner_external: Optional[ReplacePartnerExternal] = None
    # Optional updated course preference / cooking location (cannot violate constraints)
    course_preference: Optional[Literal['appetizer','main','dessert']] = None
    cooking_location: Optional[Literal['creator','partner']] = None


def _now():
    return datetime.datetime.utcnow()


async def _get_event_or_404(event_id: str) -> dict:
    try:
        oid = ObjectId(event_id)
    except (InvalidId, TypeError) as exc:
        raise HTTPException(status_code=400, detail='invalid event_id') from exc
    ev = await db_mod.db.events.find_one({'_id': oid})
    if not ev:
        raise HTTPException(status_code=404, detail='Event not found')
    await require_event_published(oid)
    require_event_registration_open(ev)
    return ev


def _validate_course_choice(course: Optional[str], main_possible: Optional[bool]):
    if course == 'main' and not main_possible:
        raise HTTPException(status_code=400, detail='Main Course requires main_course_possible at chosen location')


async def _ensure_user(email: str) -> Optional[dict]:
    return await db_mod.db.users.find_one({'email': email.lower()})


async def _reserve_capacity(ev: dict, team_size: int) -> None:
    """Increment event attendee_count while enforcing capacity limit."""
    if not ev or not isinstance(ev, dict):
        raise HTTPException(status_code=404, detail='Event not found')
    try:
        event_id = ev.get('_id')
        event_oid = event_id if isinstance(event_id, ObjectId) else ObjectId(event_id)
    except (InvalidId, TypeError) as exc:
        raise HTTPException(status_code=400, detail='invalid event id') from exc

    inc = max(int(team_size or 0), 0)
    if inc == 0:
        return
    if ev.get('capacity') is not None:
        filter_query = {
            '_id': event_oid,
            '$expr': {
                '$lte': [
                    {'$add': [{'$ifNull': ['$attendee_count', 0]}, inc]},
                    '$capacity'
                ]
            }
        }
        result = await db_mod.db.events.update_one(filter_query, {'$inc': {'attendee_count': inc}})
        if result.modified_count == 0:
            raise HTTPException(status_code=400, detail='Event capacity full')
    else:
        await db_mod.db.events.update_one({'_id': event_oid}, {'$inc': {'attendee_count': inc}})


async def _release_capacity(event_id, team_size: int) -> None:
    try:
        event_oid = event_id if isinstance(event_id, ObjectId) else ObjectId(event_id)
    except (InvalidId, TypeError):
        return
    dec = max(int(team_size or 0), 0)
    if dec == 0:
        return
    await db_mod.db.events.update_one(
        {
            '_id': event_oid,
            '$expr': {
                '$gte': [{'$ifNull': ['$attendee_count', 0]}, dec]
            }
        },
        {'$inc': {'attendee_count': -dec}}
    )


@router.post('/solo')
async def register_solo(payload: SoloRegistrationIn, current_user=Depends(get_current_user)):
    ev = await _get_event_or_404(payload.event_id)

    # Pre-fill from profile, allow overrides per event
    creator = await _ensure_user(current_user['email'])
    if not creator:
        raise HTTPException(status_code=404, detail='User not found')
    diet = (payload.dietary_preference or creator.get('default_dietary_preference') or 'omnivore').lower()
    kitchen_available = payload.kitchen_available if payload.kitchen_available is not None else bool(creator.get('kitchen_available'))
    main_possible = payload.main_course_possible if payload.main_course_possible is not None else bool(creator.get('main_course_possible'))
    course = (payload.course_preference or '').lower() or None
    _validate_course_choice(course, main_possible)

    # Upsert registration per (event,user)
    now = _now()
    preferences = {
        'course_preference': course,
        'kitchen_available': kitchen_available,
        'main_course_possible': main_possible,
    }
    existing = await db_mod.db.registrations.find_one({'event_id': ev['_id'], 'user_email_snapshot': creator.get('email')})
<<<<<<< HEAD
    if existing and (existing.get('team_id') or existing.get('team_size', 1) != 1):
        raise HTTPException(status_code=400, detail='Already registered with a team for this event')

    cancelled_states = {'cancelled_by_user', 'cancelled_admin'}
    needs_reserve = existing is None or (existing.get('status') in cancelled_states if existing else False)
    if needs_reserve:
        await _reserve_capacity(ev, 1)

    try:
        if existing:
            update_fields = {
                'preferences': preferences,
                'diet': diet,
                'updated_at': now,
            }
            update_doc = {'$set': update_fields}
            if existing.get('status') in cancelled_states:
                update_fields['status'] = 'pending'
                update_doc = {
                    '$set': update_fields,
                    '$unset': {'cancelled_at': ''}
                }
            await db_mod.db.registrations.update_one({'_id': existing['_id']}, update_doc)
            reg_id = existing['_id']
        else:
            reg_doc = {
                'event_id': ev['_id'],
                'user_id': creator.get('_id'),
                'user_email_snapshot': creator.get('email'),
                'team_id': None,
                'team_size': 1,
                'preferences': preferences,
                'diet': diet,
                'status': 'pending',
                'created_at': now,
                'updated_at': now,
            }
            res = await db_mod.db.registrations.insert_one(reg_doc)
            reg_id = res.inserted_id
    except Exception:
        if needs_reserve:
            await _release_capacity(ev.get('_id'), 1)
        raise
=======
    if existing:
        # update overrides if re-registering
        await db_mod.db.registrations.update_one({'_id': existing['_id']}, {'$set': {'preferences': reg_doc['preferences'], 'diet': diet, 'updated_at': now}})
        reg_id = existing['_id']
    else:
        res = await db_mod.db.registrations.insert_one(reg_doc)
        reg_id = res.inserted_id
        # increment attendee_count for new solo registration
        try:
            await db_mod.db.events.update_one({'_id': ev['_id']}, {'$inc': {'attendee_count': 1}})
        except Exception:
            pass
>>>>>>> a81613a0

    # Create payment (one person fee)
    # Payment amount per person comes from event.fee_cents; keep payments router logic for provider integration
    # Just return a pointer for client to call /payments/create
    return {
        'registration_id': str(reg_id),
        'team_size': 1,
        'amount_cents': int(ev.get('fee_cents') or 0),
        'payment_create_endpoint': '/payments/create',
    }


@router.post('/team')
async def register_team(payload: TeamRegistrationIn, current_user=Depends(get_current_user)):
    if not payload.partner_existing and not payload.partner_external:
        raise HTTPException(status_code=400, detail='Provide partner_existing or partner_external')
    if payload.partner_existing and payload.partner_external:
        raise HTTPException(status_code=400, detail='Provide only one partner type')

    ev = await _get_event_or_404(payload.event_id)
    creator = await _ensure_user(current_user['email'])
    if not creator:
        raise HTTPException(status_code=404, detail='User not found')

    active_filter = {'$nin': ['cancelled_by_user', 'cancelled_admin']}
    existing_creator_reg = await db_mod.db.registrations.find_one({
        'event_id': ev['_id'],
        'user_email_snapshot': creator.get('email'),
        'status': active_filter,
    })
    if existing_creator_reg:
        raise HTTPException(status_code=400, detail='Already registered for this event')

    # Resolve partner
    partner_user = None
    partner_external_info = None
    if payload.partner_existing:
        partner_user = await _ensure_user(payload.partner_existing.email)
        if not partner_user:
            raise HTTPException(status_code=404, detail='Invited user not found')
        if str(partner_user.get('_id')) == str(creator.get('_id')):
            raise HTTPException(status_code=400, detail='Cannot invite yourself as partner')
        existing_partner_reg = await db_mod.db.registrations.find_one({
            'event_id': ev['_id'],
            'user_email_snapshot': partner_user.get('email'),
            'status': active_filter,
        })
        if existing_partner_reg:
            raise HTTPException(status_code=400, detail='Partner already registered for this event')
        # Auto-register invited user and notify via email; allow decline via separate endpoint
        # We'll link them into the same team
    else:
        # External partner: store minimal snapshot in team doc
        partner_external_info = payload.partner_external.model_dump()

    # Compute per-person overrides for creator and partner snapshot
    creator_kitchen = payload.kitchen_available if payload.kitchen_available is not None else bool(creator.get('kitchen_available'))
    creator_main = payload.main_course_possible if payload.main_course_possible is not None else bool(creator.get('main_course_possible'))
    chosen_location_main = None
    if payload.cooking_location == 'creator':
        chosen_location_main = creator_main
    else:
        # partner side: external may specify, existing user pulled from profile
        if partner_user:
            chosen_location_main = bool(partner_user.get('main_course_possible'))
        else:
            chosen_location_main = bool(partner_external_info.get('main_course_possible')) if partner_external_info else False
    _validate_course_choice(payload.course_preference, chosen_location_main)

    # Team dietary: precedence Vegan > Vegetarian > Omnivore
    creator_diet = (payload.dietary_preference or creator.get('default_dietary_preference') or 'omnivore').lower()
    partner_diet = None
    if partner_user:
        partner_diet = (partner_user.get('default_dietary_preference') or 'omnivore').lower()
    elif partner_external_info:
        partner_diet = (partner_external_info.get('dietary_preference') or 'omnivore').lower()
    team_diet = compute_team_diet(creator_diet, partner_diet)

    # Create team document
    now = _now()
    team_doc = {
        'event_id': ev['_id'],
        'created_by_user_id': creator.get('_id'),
        'members': [
            {
                'type': 'user',
                'user_id': creator.get('_id'),
                'email': creator.get('email'),
                'kitchen_available': creator_kitchen,
                'main_course_possible': creator_main,
                'diet': creator_diet,
            }
        ],
        'cooking_location': payload.cooking_location,  # 'creator' | 'partner'
        'course_preference': payload.course_preference,
        'team_diet': team_diet,
        'created_at': now,
        'updated_at': now,
        'status': 'pending',
    }
    if partner_user:
        team_doc['members'].append({
            'type': 'user',
            'user_id': partner_user.get('_id'),
            'email': partner_user.get('email'),
            'kitchen_available': bool(partner_user.get('kitchen_available')),
            'main_course_possible': bool(partner_user.get('main_course_possible')),
            'diet': (partner_user.get('default_dietary_preference') or 'omnivore').lower(),
        })
    else:
        team_doc['members'].append({
            'type': 'external',
            'name': partner_external_info.get('name'),
            'email': partner_external_info.get('email').lower(),
            'gender': partner_external_info.get('gender'),
            'diet': (partner_external_info.get('dietary_preference') or 'omnivore').lower(),
            'field_of_study': partner_external_info.get('field_of_study'),
            'kitchen_available': bool(partner_external_info.get('kitchen_available')),
            'main_course_possible': bool(partner_external_info.get('main_course_possible')),
        })

    # Validate at least one kitchen available
    if not any(bool(m.get('kitchen_available')) for m in team_doc['members']):
        raise HTTPException(status_code=400, detail='At least one kitchen must be available in the team')

    # Ensure main course rule on chosen location
    if team_doc.get('course_preference') == 'main':
        if team_doc.get('cooking_location') == 'creator' and not creator_main:
            raise HTTPException(status_code=400, detail='Main Course requires creator main_course_possible')
        if team_doc.get('cooking_location') == 'partner':
            partner_main = bool(team_doc['members'][1].get('main_course_possible'))
            if not partner_main:
                raise HTTPException(status_code=400, detail='Main Course requires partner main_course_possible')

    await _reserve_capacity(ev, 2)

<<<<<<< HEAD
    try:
        # Insert team
        team_res = await db_mod.db.teams.insert_one(team_doc)
        team_id = team_res.inserted_id

        # Create registrations for creator and partner (auto-register partner if existing user)
        reg_common = {
            'event_id': ev['_id'],
            'team_id': team_id,
            'team_size': 2,
            'preferences': {
                'course_preference': payload.course_preference,
                'cooking_location': payload.cooking_location,
            },
            'diet': team_diet,
            'status': 'pending',
            'created_at': now,
            'updated_at': now,
        }
        # creator registration (owner)
        reg_creator = reg_common | {'user_id': creator.get('_id'), 'user_email_snapshot': creator.get('email')}
        reg_creator_res = await db_mod.db.registrations.insert_one(reg_creator)
        reg_creator_id = reg_creator_res.inserted_id

        if partner_user:
            reg_partner = reg_common | {'user_id': partner_user.get('_id'), 'user_email_snapshot': partner_user.get('email'), 'status': 'invited'}
            reg_partner_res = await db_mod.db.registrations.insert_one(reg_partner)
            reg_partner_id = reg_partner_res.inserted_id
            # Notify partner via email with decline link
            base = os.getenv('BACKEND_BASE_URL', 'http://localhost:8000')
            decline_link = f"{base}/registrations/teams/{team_id}/decline"
            subject = 'You have been added to a DinnerHopping team'
            body = (
                f"Hi,\n\nYou were added to a team for event '{ev.get('title')}'. If you cannot participate, you can decline here:\n{decline_link}\n\nThanks,\nDinnerHopping Team"
            )
            # best-effort notification
            _ = await send_email(to=partner_user.get('email'), subject=subject, body=body, category='team_invitation')
        else:
            # External partner: no user account, no auto-registration. Store snapshot only.
            reg_partner_id = None
    except Exception:
        await _release_capacity(ev.get('_id'), 2)
        raise
=======
    # Create registrations for creator and partner (auto-register partner if existing user)
    reg_common = {
        'event_id': ev['_id'],
        'team_id': team_id,
        'team_size': 2,
        'preferences': {
            'course_preference': payload.course_preference,
            'cooking_location': payload.cooking_location,
        },
        'diet': team_diet,
        'status': 'pending',
        'created_at': now,
        'updated_at': now,
    }
    inc_count = 0
    # creator registration (owner)
    reg_creator = reg_common | {'user_id': creator.get('_id'), 'user_email_snapshot': creator.get('email')}
    reg_creator_res = await db_mod.db.registrations.insert_one(reg_creator)
    reg_creator_id = reg_creator_res.inserted_id
    inc_count += 1

    if partner_user:
        # If partner already has a registration for this event, reuse it to avoid duplicate key
        existing_partner_reg = await db_mod.db.registrations.find_one({'event_id': ev['_id'], 'user_id': partner_user.get('_id')})
        if existing_partner_reg:
            reg_partner_id = existing_partner_reg.get('_id')
        else:
            reg_partner = reg_common | {'user_id': partner_user.get('_id'), 'user_email_snapshot': partner_user.get('email'), 'status': 'invited'}
            reg_partner_res = await db_mod.db.registrations.insert_one(reg_partner)
            reg_partner_id = reg_partner_res.inserted_id
            inc_count += 1
        # Notify partner via email with decline link
        base = os.getenv('BACKEND_BASE_URL', 'http://localhost:8000')
        decline_link = f"{base}/registrations/teams/{team_id}/decline"
        subject = 'You have been added to a DinnerHopping team'
        body = (
            f"Hi,\n\nYou were added to a team for event '{ev.get('title')}'. If you cannot participate, you can decline here:\n{decline_link}\n\nThanks,\nDinnerHopping Team"
        )
        # best-effort notification
        _ = await send_email(to=partner_user.get('email'), subject=subject, body=body, category='team_invitation')
    else:
        # External partner: no user account, no auto-registration. Store snapshot only.
        reg_partner_id = None
>>>>>>> a81613a0

    # increment attendee_count for the number of newly created registrations in this team
    if inc_count:
        try:
            await db_mod.db.events.update_one({'_id': ev['_id']}, {'$inc': {'attendee_count': inc_count}})
        except Exception:
            pass

    # Return team and payment info (single payment for €10 i.e., 2x fee)
    team_amount = int(ev.get('fee_cents') or 0) * 2
    return {
        'team_id': str(team_id),
        'registration_id': str(reg_creator_id),
        'partner_registration_id': str(reg_partner_id) if reg_partner_id else None,
        'team_size': 2,
        'amount_cents': team_amount,
        'payment_create_endpoint': '/payments/create',
    }


@router.post('/teams/{team_id}/decline')
async def decline_team(team_id: str, current_user=Depends(get_current_user)):
    try:
        tid = ObjectId(team_id)
    except (InvalidId, TypeError) as exc:
        raise HTTPException(status_code=400, detail='invalid team id') from exc
    team = await db_mod.db.teams.find_one({'_id': tid})
    if not team:
        raise HTTPException(status_code=404, detail='Team not found')
    ev = await db_mod.db.events.find_one({'_id': team.get('event_id')}) if team.get('event_id') else None
    if not ev:
        raise HTTPException(status_code=404, detail='Event not found')
    if _cancellation_deadline_passed(ev):
        raise HTTPException(status_code=400, detail='Cancellation deadline passed')
    # Only the partner (non-creator) can decline
    members = team.get('members') or []
    # Find member matching current_user
    match = next((m for m in members if m.get('email') == current_user.get('email') and m.get('user_id') != team.get('created_by_user_id')), None)
    if not match:
        raise HTTPException(status_code=403, detail='Only invited partner can decline')
    # mark team cancelled and cancel related partner registration if exists
    now = _now()
    await db_mod.db.teams.update_one({'_id': tid}, {'$set': {'status': 'cancelled', 'cancelled_by': current_user.get('email'), 'cancelled_at': now}})
    # set partner registration cancelled_by_user and decrement attendee_count accordingly
    res = await db_mod.db.registrations.update_many({'team_id': tid, 'user_email_snapshot': current_user.get('email')}, {'$set': {'status': 'cancelled_by_user', 'updated_at': now}})
    try:
        if getattr(res, 'modified_count', 0) > 0:
            await db_mod.db.events.update_one({'_id': team.get('event_id'), 'attendee_count': {'$gte': res.modified_count}}, {'$inc': {'attendee_count': -res.modified_count}})
    except Exception:
        pass
    return {'status': 'declined'}


@router.get('/teams/{team_id}/decline')
async def decline_team_get(team_id: str, current_user=Depends(get_current_user)):
    # Delegate to POST handler for logic
    return await decline_team(team_id, current_user)


@router.get('/events/active')
async def list_active_events(current_user=Depends(get_current_user)):
    # Convenience endpoint for overview of active events
    # touch current_user to avoid unused warnings (authorization could be added later)
    _ = current_user
    query = {'status': 'published'}
    out = []
    async for e in db_mod.db.events.find(query).sort([('start_at', 1)]):
        out.append({'id': str(e.get('_id')), 'title': e.get('title'), 'date': e.get('date'), 'start_at': e.get('start_at'), 'fee_cents': e.get('fee_cents', 0)})
    return out


# ------------- CANCELLATIONS & REPLACEMENTS (Phase 2.5) -------------

async def _load_registration_or_404(registration_id: str) -> dict:
    if registration_id is None or (isinstance(registration_id, str) and not registration_id.strip()):
        raise HTTPException(status_code=400, detail='invalid registration id')
    reg = await get_registration_by_any_id(registration_id)
    if not reg:
        raise HTTPException(status_code=404, detail='Registration not found')
    return reg


async def _load_event_for_registration(reg: dict) -> dict:
    ev = await db_mod.db.events.find_one({'_id': reg.get('event_id')}) if reg.get('event_id') else None
    if not ev:
        raise HTTPException(status_code=404, detail='Event not found')
    return ev


def _cancellation_deadline_passed(ev: dict) -> bool:
    ddl = ev.get('registration_deadline') or ev.get('payment_deadline')
    if ddl and isinstance(ddl, datetime.datetime):
        return datetime.datetime.utcnow() > ddl
    return False


async def _mark_refund_if_applicable(reg: dict, ev: dict):
    if not ev.get('refund_enabled'):
        return
    # mark payment doc for later refund processing if exists and succeeded
    pay_id = reg.get('payment_id')
    if not pay_id:
        return
    try:
        pay_oid = pay_id if isinstance(pay_id, ObjectId) else ObjectId(pay_id)
    except (InvalidId, TypeError):
        return
    pay = await db_mod.db.payments.find_one({'_id': pay_oid})
    if not pay or pay.get('status') not in ('succeeded', 'paid'):
        return
    await db_mod.db.payments.update_one({'_id': pay_oid}, {'$set': {'refund_requested': True, 'refund_requested_at': datetime.datetime.utcnow()}})


@router.delete('/{registration_id}')
async def cancel_solo_registration(registration_id: str, current_user=Depends(get_current_user)):
    """Cancel a solo registration (team_size == 1) before the deadline.

    If refund is enabled and payment succeeded, mark payment for refund processing.
    Idempotent: repeated calls after cancellation return current status.
    """
    reg = await require_registration_owner_or_admin(current_user, registration_id)
    if reg.get('team_size') != 1:
        raise HTTPException(status_code=400, detail='Use team cancellation endpoints for team registrations')
    ev = await _load_event_for_registration(reg)
    if _cancellation_deadline_passed(ev):
        raise HTTPException(status_code=400, detail='Cancellation deadline passed')
    # If already cancelled, return current state
    if reg.get('status') in ('cancelled_by_user', 'cancelled_admin'):
        return {'status': reg.get('status')}
    now = datetime.datetime.utcnow()
    await db_mod.db.registrations.update_one({'_id': reg['_id']}, {'$set': {'status': 'cancelled_by_user', 'updated_at': now, 'cancelled_at': now}})
<<<<<<< HEAD
    await _release_capacity(reg.get('event_id'), 1)
=======
    # decrement event attendee_count by 1 (guard against negative)
    try:
        await db_mod.db.events.update_one({'_id': reg.get('event_id'), 'attendee_count': {'$gt': 0}}, {'$inc': {'attendee_count': -1}})
    except Exception:
        pass
>>>>>>> a81613a0
    await _mark_refund_if_applicable(reg, ev)
    # email best-effort
    if reg.get('user_email_snapshot'):
        _ = await send_email(to=reg['user_email_snapshot'], subject=f'Cancellation confirmed for {ev.get("title")}', body='Your registration has been cancelled. If eligible, a refund will be processed later.', category='cancellation')
    return {'status': 'cancelled_by_user'}


@router.post('/teams/{team_id}/members/{registration_id}/cancel')
async def cancel_team_member(team_id: str, registration_id: str, current_user=Depends(get_current_user)):
    """A team member (non-creator) cancels themselves. Team becomes incomplete.

    Remaining creator will be notified and can replace partner or cancel team.
    """
    try:
        tid = ObjectId(team_id)
    except (InvalidId, TypeError) as exc:
        raise HTTPException(status_code=400, detail='invalid team id') from exc
    team = await db_mod.db.teams.find_one({'_id': tid})
    if not team:
        raise HTTPException(status_code=404, detail='Team not found')
    reg = await _load_registration_or_404(registration_id)
    if str(reg.get('team_id')) != str(tid):
        raise HTTPException(status_code=400, detail='Registration not in team')
    # Ensure current user matches the registration being cancelled and is not the creator
    if str(reg.get('user_id')) != str(current_user.get('_id')):
        raise HTTPException(status_code=403, detail='Forbidden')
    if team.get('created_by_user_id') == reg.get('user_id'):
        raise HTTPException(status_code=400, detail='Creator cannot cancel with this endpoint')
    ev = await _load_event_for_registration(reg)
    if _cancellation_deadline_passed(ev):
        raise HTTPException(status_code=400, detail='Cancellation deadline passed')
    # Already cancelled? idempotent
    if reg.get('status') in ('cancelled_by_user', 'cancelled_admin'):
        return {'status': reg.get('status')}
    now = datetime.datetime.utcnow()
    await db_mod.db.registrations.update_one({'_id': reg['_id']}, {'$set': {'status': 'cancelled_by_user', 'updated_at': now, 'cancelled_at': now}})
    # Mark team incomplete (custom status) without affecting payment (single payment stays)
    await db_mod.db.teams.update_one({'_id': tid}, {'$set': {'status': 'incomplete', 'updated_at': now}})
    # decrement attendee_count for this cancelled member
    try:
        await db_mod.db.events.update_one({'_id': ev.get('_id'), 'attendee_count': {'$gt': 0}}, {'$inc': {'attendee_count': -1}})
    except Exception:
        pass
    # Notify creator
    creator_reg = await db_mod.db.registrations.find_one({'team_id': tid, 'user_id': team.get('created_by_user_id')})
    if creator_reg and creator_reg.get('user_email_snapshot'):
        base = os.getenv('BACKEND_BASE_URL', 'http://localhost:8000')
        replace_url = f"{base}/registrations/teams/{team_id}/replace"
        body = (
            f"Your partner has cancelled for event '{ev.get('title')}'.\n"
            f"You may invite a replacement via: {replace_url}\n"
            "If you do nothing, the team may be excluded during matching if incomplete."
        )
        _ = await send_email(to=creator_reg['user_email_snapshot'], subject='Team partner cancelled', body=body, category='team_cancellation')
    return {'status': 'cancelled_by_user', 'team_status': 'incomplete'}


@router.post('/teams/{team_id}/replace')
async def replace_team_partner(team_id: str, payload: ReplacePartnerIn, current_user=Depends(get_current_user)):
    """Replace a cancelled partner before the deadline with an existing user or external partner.

    Constraints: Only team creator may call; team must be in status 'incomplete'.
    """
    try:
        tid = ObjectId(team_id)
    except (InvalidId, TypeError) as exc:
        raise HTTPException(status_code=400, detail='invalid team id') from exc
    team = await db_mod.db.teams.find_one({'_id': tid})
    if not team:
        raise HTTPException(status_code=404, detail='Team not found')
    if team.get('created_by_user_id') != current_user.get('_id'):
        raise HTTPException(status_code=403, detail='Only creator can replace partner')
    if team.get('status') != 'incomplete':
        raise HTTPException(status_code=400, detail='Team not incomplete')
    # Ensure there is exactly one active member (creator) and one cancelled registration
    active_regs = []
    cancelled_regs = []
    async for r in db_mod.db.registrations.find({'team_id': tid}):
        if r.get('status') in ('cancelled_by_user', 'cancelled_admin'):
            cancelled_regs.append(r)
        else:
            active_regs.append(r)
    if len(active_regs) != 1 or len(cancelled_regs) != 1:
        raise HTTPException(status_code=400, detail='Invalid team state for replacement')
    creator_reg = active_regs[0]
    ev = await _load_event_for_registration(creator_reg)
    if _cancellation_deadline_passed(ev):
        raise HTTPException(status_code=400, detail='Replacement deadline passed')
    # Validate payload
    if not payload.partner_existing and not payload.partner_external:
        raise HTTPException(status_code=400, detail='Provide partner_existing or partner_external')
    if payload.partner_existing and payload.partner_external:
        raise HTTPException(status_code=400, detail='Provide only one partner type')
    # Build new member snapshot
    now = datetime.datetime.utcnow()
    partner_user = None
    partner_external_info = None
    if payload.partner_existing:
        partner_user = await _ensure_user(payload.partner_existing.email)
        if not partner_user:
            raise HTTPException(status_code=404, detail='Invited user not found')
        member_snapshot = {
            'type': 'user',
            'user_id': partner_user.get('_id'),
            'email': partner_user.get('email'),
            'kitchen_available': bool(partner_user.get('kitchen_available')),
            'main_course_possible': bool(partner_user.get('main_course_possible')),
            'diet': (partner_user.get('default_dietary_preference') or 'omnivore').lower(),
        }
    else:
        partner_external_info = payload.partner_external.model_dump()
        member_snapshot = {
            'type': 'external',
            'name': partner_external_info.get('name'),
            'email': partner_external_info.get('email').lower(),
            'gender': partner_external_info.get('gender'),
            'diet': (partner_external_info.get('dietary_preference') or 'omnivore').lower(),
            'field_of_study': partner_external_info.get('field_of_study'),
            'kitchen_available': bool(partner_external_info.get('kitchen_available')),
            'main_course_possible': bool(partner_external_info.get('main_course_possible')),
        }
    # Update team members replacing cancelled one
    members = team.get('members') or []
    # Replace the non-creator entry
    new_members = []
    for m in members:
        if m.get('user_id') == team.get('created_by_user_id'):
            new_members.append(m)
        else:
            # assume this was cancelled partner; replace
            new_members.append(member_snapshot)
    team_course_pref = team.get('course_preference')
    if payload.course_preference:
        team_course_pref = payload.course_preference
    cooking_location = team.get('cooking_location')
    if payload.cooking_location:
        cooking_location = payload.cooking_location
    # Validate main course constraint if changed
    if team_course_pref == 'main':
        if cooking_location == 'creator':
            # ensure creator still main_course_possible
            if not any(m.get('user_id') == team.get('created_by_user_id') and m.get('main_course_possible') for m in new_members):
                raise HTTPException(status_code=400, detail='Creator cannot host main course')
        else:
            # partner side
            partner_entry = next((m for m in new_members if m is not None and m is not members[0]), None)
            if not partner_entry or not partner_entry.get('main_course_possible'):
                raise HTTPException(status_code=400, detail='Replacement partner cannot host main course')
    # Compute new team diet
    creator_diet = next((m.get('diet') for m in new_members if m.get('user_id') == team.get('created_by_user_id')), 'omnivore')
    partner_diet = next((m.get('diet') for m in new_members if m.get('user_id') != team.get('created_by_user_id')), 'omnivore')
    team_diet = compute_team_diet(creator_diet, partner_diet)
    await db_mod.db.teams.update_one({'_id': tid}, {'$set': {
        'members': new_members,
        'status': 'pending',  # back to normal pending status
        'updated_at': now,
        'course_preference': team_course_pref,
        'cooking_location': cooking_location,
        'team_diet': team_diet,
    }})
    # Create registration for replacement partner if internal user
    if partner_user:
        reg_common = {
            'event_id': ev['_id'],
            'team_id': tid,
            'team_size': 2,
            'preferences': {
                'course_preference': team_course_pref,
                'cooking_location': cooking_location,
            },
            'diet': team_diet,
            'status': 'pending',
            'created_at': now,
            'updated_at': now,
        }
        await db_mod.db.registrations.insert_one(reg_common | {'user_id': partner_user.get('_id'), 'user_email_snapshot': partner_user.get('email')})
        # increment attendee_count for the new partner
        try:
            await db_mod.db.events.update_one({'_id': ev['_id']}, {'$inc': {'attendee_count': 1}})
        except Exception:
            pass
        # Notify partner
        base = os.getenv('BACKEND_BASE_URL', 'http://localhost:8000')
        subject = 'You have been added to a DinnerHopping team (replacement)'
        body = f"Hi,\n\nYou were added as a replacement partner for event '{ev.get('title')}'.\nIf you cannot participate, you can cancel from your dashboard.\n\nThanks,\nDinnerHopping Team"
        _ = await send_email(to=partner_user.get('email'), subject=subject, body=body, category='team_replacement')
    return {'status': 'replaced', 'team_status': 'pending'}<|MERGE_RESOLUTION|>--- conflicted
+++ resolved
@@ -167,7 +167,6 @@
         'main_course_possible': main_possible,
     }
     existing = await db_mod.db.registrations.find_one({'event_id': ev['_id'], 'user_email_snapshot': creator.get('email')})
-<<<<<<< HEAD
     if existing and (existing.get('team_id') or existing.get('team_size', 1) != 1):
         raise HTTPException(status_code=400, detail='Already registered with a team for this event')
 
@@ -211,20 +210,6 @@
         if needs_reserve:
             await _release_capacity(ev.get('_id'), 1)
         raise
-=======
-    if existing:
-        # update overrides if re-registering
-        await db_mod.db.registrations.update_one({'_id': existing['_id']}, {'$set': {'preferences': reg_doc['preferences'], 'diet': diet, 'updated_at': now}})
-        reg_id = existing['_id']
-    else:
-        res = await db_mod.db.registrations.insert_one(reg_doc)
-        reg_id = res.inserted_id
-        # increment attendee_count for new solo registration
-        try:
-            await db_mod.db.events.update_one({'_id': ev['_id']}, {'$inc': {'attendee_count': 1}})
-        except Exception:
-            pass
->>>>>>> a81613a0
 
     # Create payment (one person fee)
     # Payment amount per person comes from event.fee_cents; keep payments router logic for provider integration
@@ -361,7 +346,6 @@
 
     await _reserve_capacity(ev, 2)
 
-<<<<<<< HEAD
     try:
         # Insert team
         team_res = await db_mod.db.teams.insert_one(team_doc)
@@ -405,7 +389,6 @@
     except Exception:
         await _release_capacity(ev.get('_id'), 2)
         raise
-=======
     # Create registrations for creator and partner (auto-register partner if existing user)
     reg_common = {
         'event_id': ev['_id'],
@@ -449,7 +432,6 @@
     else:
         # External partner: no user account, no auto-registration. Store snapshot only.
         reg_partner_id = None
->>>>>>> a81613a0
 
     # increment attendee_count for the number of newly created registrations in this team
     if inc_count:
@@ -581,15 +563,7 @@
         return {'status': reg.get('status')}
     now = datetime.datetime.utcnow()
     await db_mod.db.registrations.update_one({'_id': reg['_id']}, {'$set': {'status': 'cancelled_by_user', 'updated_at': now, 'cancelled_at': now}})
-<<<<<<< HEAD
     await _release_capacity(reg.get('event_id'), 1)
-=======
-    # decrement event attendee_count by 1 (guard against negative)
-    try:
-        await db_mod.db.events.update_one({'_id': reg.get('event_id'), 'attendee_count': {'$gt': 0}}, {'$inc': {'attendee_count': -1}})
-    except Exception:
-        pass
->>>>>>> a81613a0
     await _mark_refund_if_applicable(reg, ev)
     # email best-effort
     if reg.get('user_email_snapshot'):
