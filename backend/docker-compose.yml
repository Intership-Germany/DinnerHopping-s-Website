--- conflicted
+++ resolved
@@ -6,11 +6,7 @@
       - "27017:27017"
     volumes:
       # Persist MongoDB data inside the repo under backend/app/data
-<<<<<<< HEAD
-      - ../../data/mongo:/data/db
-=======
-      - ../../data:/data/db
->>>>>>> 819d9549
+      - ./data/mongo:/data/db
   backend:
     build: .
     ports:
