<!DOCTYPE html>
<html lang="en">
<head>
    <meta charset="UTF-8">
    <meta name="viewport" content="width=device-width, initial-scale=1.0">
    <title>Dinnerhopping - Login/Sign Up</title>
    <script src="https://cdn.tailwindcss.com"></script>
    <link href="https://fonts.googleapis.com/css2?family=Inter:wght@400;600;700&display=swap" rel="stylesheet">
    <!-- Config variables (auto-generated) -->
    <script src="js/config.js"></script>
    <script src="js/auth.js"></script>
    <script src="js/unauthorized.js"></script>
    <script src="js/debug-banner.js"></script>
    <script src="js/includes.js" defer></script>
    <script src="login-page.js" defer></script>
    <style>
        body {
            font-family: 'Inter', sans-serif;
            -webkit-font-smoothing: antialiased;
            -moz-osx-font-smoothing: grayscale;
            background-color: #f0f4f7;
        }
        .hero-gradient {
            background-image: linear-gradient(135deg, #172a3a, #f46f47);
        }
        [hidden] {
            display: none !important;
        }
    </style>
 </head>
 <body class="text-[#172a3a] flex flex-col min-h-screen">
     <div id="app" class="flex flex-col flex-grow">
         <!-- Site Header -->
         <div data-include="partials/header.html"></div>

         <main class="flex-grow w-full px-6 pt-10 pb-20 mt-16">
             <!-- Login/Sign-up Section -->
             <section id="login-page" class="max-w-xl mx-auto">
                 <h1 class="text-3xl font-bold mb-8 text-center">Join the fun.</h1>
                 <div class="bg-white p-6 rounded-2xl shadow-xl">
                     <div class="flex justify-center mb-6 gap-2 bg-gray-100 p-1 rounded-full">
                         <button id="show-login-btn" class="px-6 py-2 font-semibold text-sm rounded-full transition-colors duration-300 bg-[#f46f47] text-white">Login</button>
                         <button id="show-signup-btn" class="px-6 py-2 font-semibold text-sm rounded-full transition-colors duration-300 text-[#4c4c4c] hover:bg-white">Sign Up</button>
                     </div>

                     <!-- Login Form -->
                     <form id="login-form" class="space-y-4" aria-label="Login form">
                         <div>
                             <label for="login-email" class="block mb-1 text-sm font-semibold text-[#172a3a]">Email address</label>
                             <input id="login-email" type="email" placeholder="Enter your email" autocomplete="email" required class="w-full p-4 border rounded-xl focus:ring-2 focus:ring-[#f46f47] outline-none bg-gray-50">
                         </div>
                         <div>
                             <label for="login-password" class="block mb-1 text-sm font-semibold text-[#172a3a]">Password</label>
                             <input id="login-password" type="password" placeholder="Enter your password" autocomplete="current-password" required class="w-full p-4 border rounded-xl focus:ring-2 focus:ring-[#f46f47] outline-none bg-gray-50">
                         </div>
                         <button type="submit" class="w-full py-4 bg-[#f46f47] text-white font-bold rounded-xl shadow-lg transition-transform duration-300 hover:scale-[1.02] focus:outline-none focus:ring-4 focus:ring-[#f46f47]/40">Login</button>
                         <button type="button" id="resend-verif-btn" class="hidden w-full py-3 border border-[#f46f47] text-[#f46f47] font-semibold rounded-xl transition-colors duration-300 hover:bg-[#f46f47] hover:text-white">Resend verification email</button>
                         <p class="text-xs text-center text-gray-500">By logging in you agree to our <a href="#" class="text-[#f46f47] font-semibold hover:underline">Terms</a>.</p>
                     </form>

                     <!-- Sign-up Form (hidden by default) -->
                     <form id="signup-form" class="space-y-4" hidden aria-label="Sign up form">
                         <div class="flex gap-3">
                             <div class="flex-1">
                                 <label for="signup-lastname" class="block mb-1 text-sm font-semibold text-[#172a3a]">Last name</label>
                                 <input id="signup-lastname" type="text" placeholder="Grimm" autocomplete="family-name" required class="w-full p-4 border rounded-xl focus:ring-2 focus:ring-[#f46f47] outline-none bg-gray-50">
                             </div>
                             <div class="flex-1">
                                 <label for="signup-firstname" class="block mb-1 text-sm font-semibold text-[#172a3a]">First name</label>
                                 <input id="signup-firstname" type="text" placeholder="Arthur" autocomplete="given-name" required class="w-full p-4 border rounded-xl focus:ring-2 focus:ring-[#f46f47] outline-none bg-gray-50">
                             </div>
                         </div>
                         <div>
                             <label for="signup-email" class="block mb-1 text-sm font-semibold text-[#172a3a]">Email address</label>
                             <input id="signup-email" type="email" placeholder="arthur.g@email.de" autocomplete="email" required class="w-full p-4 border rounded-xl focus:ring-2 focus:ring-[#f46f47] outline-none bg-gray-50">
                         </div>
                         <div>
                             <label for="signup-password" class="block mb-1 text-sm font-semibold text-[#172a3a]">Password</label>
                             <input id="signup-password" type="password" placeholder="Create a password" autocomplete="new-password" required class="w-full p-4 border rounded-xl focus:ring-2 focus:ring-[#f46f47] outline-none bg-gray-50">
                         </div>
                         <button type="submit" class="w-full py-4 bg-[#f46f47] text-white font-bold rounded-xl shadow-lg transition-transform duration-300 hover:scale-[1.02] focus:outline-none focus:ring-4 focus:ring-[#f46f47]/40">Create Account</button>
                         <p class="text-xs text-center text-gray-500">Creating an account means you accept our <a href="#" class="text-[#f46f47] font-semibold hover:underline">Privacy Policy</a>.</p>
                     </form>
                 </div>
             </section>
         </main>

         <!-- Footer -->
         <div data-include="partials/footer.html"></div>
     </div>
<<<<<<< HEAD

    <script>
        document.addEventListener('DOMContentLoaded', () => {
            const loginPage = document.getElementById('login-page');
            
            const loginForm = document.getElementById('login-form');
            const signupForm = document.getElementById('signup-form');
            const showLoginBtn = document.getElementById('show-login-btn');
            const showSignupBtn = document.getElementById('show-signup-btn');
            const resendBtn = document.getElementById('resend-verif-btn');
            // Provide a safe debug logger so calls to dbg.logReq do not break the flow
            if (!window.dbg) {
                window.dbg = { logReq: (...args) => console.log('[dbg]', ...args) };
            }

            // Set the initial page to be displayed
            loginPage.hidden = false;

            // Button to show login form
            showLoginBtn.addEventListener('click', () => {
                loginForm.hidden = false;
                signupForm.hidden = true;
                showLoginBtn.classList.add('bg-[#f46f47]', 'text-white');
                showLoginBtn.classList.remove('text-[#4c4c4c]', 'hover:bg-white');
                showSignupBtn.classList.remove('bg-[#f46f47]', 'text-white');
                showSignupBtn.classList.add('text-[#4c4c4c]', 'hover:bg-white');
            });

            // Button to show signup form
            showSignupBtn.addEventListener('click', () => {
                loginForm.hidden = true;
                signupForm.hidden = false;
                showSignupBtn.classList.add('bg-[#f46f47]', 'text-white');
                showSignupBtn.classList.remove('text-[#4c4c4c]', 'hover:bg-white');
                showLoginBtn.classList.remove('bg-[#f46f47]', 'text-white');
                showLoginBtn.classList.add('text-[#4c4c4c]', 'hover:bg-white');
            });

            // Using token-based auth for now (no CSRF/cookies) until backend exposes /csrf & /refresh
            const BACKEND_BASE = window.BACKEND_BASE_URL || 'http://localhost:8000';
            
            // Helper to show a temporary message under the forms
            function showMessage(text, type = 'info') {
                let el = document.getElementById('global-msg');
                if (!el) {
                    el = document.createElement('div');
                    el.id = 'global-msg';
                    el.className = 'mt-4 mb-4 text-center';
                    loginForm.parentElement.prepend(el);
                }
                // allow passing arrays or objects
                if (Array.isArray(text)) text = text.join(' ');
                if (typeof text === 'object') text = JSON.stringify(text);
                el.textContent = text;
                el.style.color = type === 'error' ? '#dc2626' : '#059669';
                if (type === 'error') {
                    el.style.background = '#fff5f5';
                    el.style.padding = '8px';
                    el.style.borderRadius = '6px';
                    el.style.border = '1px solid #fecaca';
                } else {
                    el.style.background = '';
                    el.style.border = '';
                }
            }

            // Login: POST /login (body: { username, password })
            loginForm.addEventListener('submit', async (e) => {
                e.preventDefault();
                const email = document.getElementById('login-email').value;
                const password = document.getElementById('login-password').value;
                try {
                    const res = await fetch(`${BACKEND_BASE}/login`, {
                        method: 'POST',
                        headers: { 'Content-Type': 'application/json' },
                        body: JSON.stringify({ username: email, password })
                    });
                    const data = await res.json();
                    dbg.logReq(`POST /login ${email}`, { status: res.status, body: data });
                    if (!res.ok) {
                        // handle different error shapes
                        if (data.detail) {
                            // Pydantic 422 returns list of errors; HTTPException returns string
                            if (Array.isArray(data.detail)) {
                                const msgs = data.detail.map(d => d.msg || JSON.stringify(d)).join(' ');
                                showMessage(msgs, 'error');
                            } else if (typeof data.detail === 'string') {
                                if (res.status === 401 && data.detail.toLowerCase().includes('not verified')) {
                                    showMessage('Email not verified. Click the link sent to your email or request a new one.', 'error');
                                    if (resendBtn) {
                                        resendBtn.classList.remove('hidden');
                                        resendBtn.disabled = false;
                                    }
                                } else {
                                    showMessage(data.detail, 'error');
                                }
                            } else {
                                showMessage(JSON.stringify(data.detail), 'error');
                            }
                        } else {
                            showMessage('Login failed', 'error');
                        }
                        return;
                    }
                    // Store access token (JWT) in a cookie for subsequent API calls
                    const token = data.access_token || data.token || data.accessToken;
                    if (!token) {
                        showMessage('Login did not return a token', 'error');
                        return;
                    }
                    // Use shared auth helper to set a Strict cookie, secure on HTTPS
                    if (window.auth && typeof window.auth.setCookie === 'function') {
                        window.auth.setCookie('dh_token', token, 7);
                    } else {
                        // Fallback, Strict + Secure on HTTPS
                        const maxAge = `; Max-Age=${7*86400}`;
                        const attrs = `Path=/; SameSite=Strict${location.protocol==='https:'?'; Secure':''}${maxAge}`;
                        document.cookie = `dh_token=${encodeURIComponent(token)}; ${attrs}`;
                    }
                    showMessage('Logged in successfully');
                    window.location.href = 'profile.html';
                } catch (err) {
                    showMessage('Network error', 'error');
                    console.error(err);
                }
            });
            // Resend verification handler
            if (resendBtn) {
                resendBtn.addEventListener('click', async () => {
                    const email = document.getElementById('login-email').value;
                    if (!email) {
                        showMessage('Please enter your email in the field above before resending.', 'error');
                        return;
                    }
                    resendBtn.disabled = true;
                    resendBtn.textContent = 'Sending...';
                    try {
                        const res = await fetch(`${BACKEND_BASE}/resend-verification`, {
                            method: 'POST',
                            headers: { 'Content-Type': 'application/json' },
                            body: JSON.stringify({ email })
                        });
                        dbg.logReq('POST /resend-verification', { status: res.status });
                        if (!res.ok) {
                            showMessage('Unable to resend. Please try again later.', 'error');
                        } else {
                            showMessage('If this account exists and is not verified, a new email has just been sent. Please check your inbox.', 'info');
                        }
                    } catch (e) {
                        showMessage('Network error during resend', 'error');
                    } finally {
                        resendBtn.disabled = false;
                        resendBtn.textContent = "Resend verification email";
                    }
                });
            }

            // Signup: POST /register (body: { name, email, password })
            signupForm.addEventListener('submit', async (e) => {
                e.preventDefault();
                const firstname = document.getElementById('signup-firstname').value;
                const lastname = document.getElementById('signup-lastname').value;
                const email = document.getElementById('signup-email').value;
                const password = document.getElementById('signup-password').value;
                const name = `${firstname} ${lastname}`.trim();
                try {
                    const res = await fetch(`${BACKEND_BASE}/register`, {
                        method: 'POST',
                        headers: { 'Content-Type': 'application/json' },
                        body: JSON.stringify({ name, email, password })
                    });
                    const data = await res.json();
                    dbg.logReq(`POST /register ${email}`, { status: res.status, body: data });
                    if (!res.ok) {
                        if (data.detail) {
                            if (Array.isArray(data.detail)) {
                                const msgs = data.detail.map(d => d.msg || JSON.stringify(d)).join(' ');
                                showMessage(msgs, 'error');
                            } else if (typeof data.detail === 'string') {
                                showMessage(data.detail, 'error');
                            } else {
                                showMessage(JSON.stringify(data.detail), 'error');
                            }
                        } else {
                            showMessage('Signup failed', 'error');
                        }
                        return;
                    }
                    showMessage('Account created. Please check your email for a verification link to verify your account.');

                } catch (err) {
                    showMessage('Network error', 'error');
                    console.error(err);
                }
            });
        });
    </script>
=======
>>>>>>> 5928f5f0
</body>
</html><|MERGE_RESOLUTION|>--- conflicted
+++ resolved
@@ -88,7 +88,6 @@
          <!-- Footer -->
          <div data-include="partials/footer.html"></div>
      </div>
-<<<<<<< HEAD
 
     <script>
         document.addEventListener('DOMContentLoaded', () => {
@@ -286,7 +285,5 @@
             });
         });
     </script>
-=======
->>>>>>> 5928f5f0
 </body>
 </html>