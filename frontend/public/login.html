<!DOCTYPE html>
<html lang="en">
<head>
    <meta charset="UTF-8">
    <meta name="viewport" content="width=device-width, initial-scale=1.0">
    <title>Dinnerhopping - Login/Sign Up</title>
    <script src="https://cdn.tailwindcss.com"></script>
    <link href="https://fonts.googleapis.com/css2?family=Inter:wght@400;600;700&display=swap" rel="stylesheet">
    <!-- Config variables (auto-generated) -->
    <script src="js/config.js"></script>
    <script src="js/auth.js"></script>
    <script src="js/unauthorized.js"></script>
    <script src="js/debug-banner.js"></script>
    <script src="js/includes.js" defer></script>
    <script src="login-page.js" defer></script>
    <style>
        body {
            font-family: 'Inter', sans-serif;
            -webkit-font-smoothing: antialiased;
            -moz-osx-font-smoothing: grayscale;
            background-color: #f0f4f7;
        }
        .hero-gradient {
            background-image: linear-gradient(135deg, #172a3a, #f46f47);
        }
        [hidden] {
            display: none !important;
        }
    </style>
 </head>
 <body class="text-[#172a3a] flex flex-col min-h-screen">
     <div id="app" class="flex flex-col flex-grow">
         <!-- Site Header -->
         <div data-include="partials/header.html"></div>

         <main class="flex-grow w-full px-6 pt-10 pb-20 mt-16">
             <!-- Login/Sign-up Section -->
             <section id="login-page" class="max-w-xl mx-auto">
                 <h1 class="text-3xl font-bold mb-8 text-center">Join the fun.</h1>
                 <div class="bg-white p-6 rounded-2xl shadow-xl">
                     <div class="flex justify-center mb-6 gap-2 bg-gray-100 p-1 rounded-full">
                         <button id="show-login-btn" class="px-6 py-2 font-semibold text-sm rounded-full transition-colors duration-300 bg-[#f46f47] text-white">Login</button>
                         <button id="show-signup-btn" class="px-6 py-2 font-semibold text-sm rounded-full transition-colors duration-300 text-[#4c4c4c] hover:bg-white">Sign Up</button>
                     </div>

                     <!-- Login Form -->
                     <form id="login-form" class="space-y-4" aria-label="Login form">
                         <div>
                             <label for="login-email" class="block mb-1 text-sm font-semibold text-[#172a3a]">Email address</label>
                             <input id="login-email" type="email" placeholder="Enter your email" autocomplete="email" required class="w-full p-4 border rounded-xl focus:ring-2 focus:ring-[#f46f47] outline-none bg-gray-50">
                         </div>
                         <div>
                             <label for="login-password" class="block mb-1 text-sm font-semibold text-[#172a3a]">Password</label>
                             <input id="login-password" type="password" placeholder="Enter your password" autocomplete="current-password" required class="w-full p-4 border rounded-xl focus:ring-2 focus:ring-[#f46f47] outline-none bg-gray-50">
                         </div>
                         <button type="submit" class="w-full py-4 bg-[#f46f47] text-white font-bold rounded-xl shadow-lg transition-transform duration-300 hover:scale-[1.02] focus:outline-none focus:ring-4 focus:ring-[#f46f47]/40">Login</button>
                         <button type="button" id="resend-verif-btn" class="hidden w-full py-3 border border-[#f46f47] text-[#f46f47] font-semibold rounded-xl transition-colors duration-300 hover:bg-[#f46f47] hover:text-white">Resend verification email</button>
                         <p class="text-xs text-center text-gray-500">By logging in you agree to our <a href="#" class="text-[#f46f47] font-semibold hover:underline">Terms</a>.</p>
                     </form>

                     <!-- Sign-up Form (hidden by default) -->
                     <form id="signup-form" class="space-y-4" hidden aria-label="Sign up form">
                         <div class="flex gap-3">
                             <div class="flex-1">
                                 <label for="signup-lastname" class="block mb-1 text-sm font-semibold text-[#172a3a]">Last name</label>
                                 <input id="signup-lastname" type="text" placeholder="Grimm" autocomplete="family-name" required class="w-full p-4 border rounded-xl focus:ring-2 focus:ring-[#f46f47] outline-none bg-gray-50">
                             </div>
                             <div class="flex-1">
                                 <label for="signup-firstname" class="block mb-1 text-sm font-semibold text-[#172a3a]">First name</label>
                                 <input id="signup-firstname" type="text" placeholder="Arthur" autocomplete="given-name" required class="w-full p-4 border rounded-xl focus:ring-2 focus:ring-[#f46f47] outline-none bg-gray-50">
                             </div>
                         </div>
                         <div>
                             <label for="signup-email" class="block mb-1 text-sm font-semibold text-[#172a3a]">Email address</label>
                             <input id="signup-email" type="email" placeholder="arthur.g@email.de" autocomplete="email" required class="w-full p-4 border rounded-xl focus:ring-2 focus:ring-[#f46f47] outline-none bg-gray-50">
                         </div>
                         <div>
                             <label for="signup-password" class="block mb-1 text-sm font-semibold text-[#172a3a]">Password</label>
                             <input id="signup-password" type="password" placeholder="Create a password" autocomplete="new-password" required class="w-full p-4 border rounded-xl focus:ring-2 focus:ring-[#f46f47] outline-none bg-gray-50">
                         </div>
                         <button type="submit" class="w-full py-4 bg-[#f46f47] text-white font-bold rounded-xl shadow-lg transition-transform duration-300 hover:scale-[1.02] focus:outline-none focus:ring-4 focus:ring-[#f46f47]/40">Create Account</button>
                         <p class="text-xs text-center text-gray-500">Creating an account means you accept our <a href="#" class="text-[#f46f47] font-semibold hover:underline">Privacy Policy</a>.</p>
                     </form>
                 </div>
             </section>
         </main>

         <!-- Footer -->
         <div data-include="partials/footer.html"></div>
     </div>

<<<<<<< HEAD
    
=======
    <script>
        document.addEventListener('DOMContentLoaded', () => {
            const loginPage = document.getElementById('login-page');
            
            const loginForm = document.getElementById('login-form');
            const signupForm = document.getElementById('signup-form');
            const showLoginBtn = document.getElementById('show-login-btn');
            const showSignupBtn = document.getElementById('show-signup-btn');
            const resendBtn = document.getElementById('resend-verif-btn');
            // Provide a safe debug logger so calls to dbg.logReq do not break the flow
            if (!window.dbg) {
                window.dbg = { logReq: (...args) => console.log('[dbg]', ...args) };
            }

            // Set the initial page to be displayed
            loginPage.hidden = false;

            // Button to show login form
            showLoginBtn.addEventListener('click', () => {
                loginForm.hidden = false;
                signupForm.hidden = true;
                showLoginBtn.classList.add('bg-[#f46f47]', 'text-white');
                showLoginBtn.classList.remove('text-[#4c4c4c]', 'hover:bg-white');
                showSignupBtn.classList.remove('bg-[#f46f47]', 'text-white');
                showSignupBtn.classList.add('text-[#4c4c4c]', 'hover:bg-white');
            });

            // Button to show signup form
            showSignupBtn.addEventListener('click', () => {
                loginForm.hidden = true;
                signupForm.hidden = false;
                showSignupBtn.classList.add('bg-[#f46f47]', 'text-white');
                showSignupBtn.classList.remove('text-[#4c4c4c]', 'hover:bg-white');
                showLoginBtn.classList.remove('bg-[#f46f47]', 'text-white');
                showLoginBtn.classList.add('text-[#4c4c4c]', 'hover:bg-white');
            });

            // Using token-based auth for now (no CSRF/cookies) until backend exposes /csrf & /refresh
            const BACKEND_BASE = window.BACKEND_BASE_URL || 'http://localhost:8000';
            
            // Helper to show a temporary message under the forms
            function showMessage(text, type = 'info') {
                let el = document.getElementById('global-msg');
                if (!el) {
                    el = document.createElement('div');
                    el.id = 'global-msg';
                    el.className = 'mt-4 mb-4 text-center';
                    loginForm.parentElement.prepend(el);
                }
                // allow passing arrays or objects
                if (Array.isArray(text)) text = text.join(' ');
                if (typeof text === 'object') text = JSON.stringify(text);
                el.textContent = text;
                el.style.color = type === 'error' ? '#dc2626' : '#059669';
                if (type === 'error') {
                    el.style.background = '#fff5f5';
                    el.style.padding = '8px';
                    el.style.borderRadius = '6px';
                    el.style.border = '1px solid #fecaca';
                } else {
                    el.style.background = '';
                    el.style.border = '';
                }
            }

            // Login: POST /login (body: { username, password })
            loginForm.addEventListener('submit', async (e) => {
                e.preventDefault();
                const email = document.getElementById('login-email').value;
                const password = document.getElementById('login-password').value;
                try {
                    const res = await fetch(`${BACKEND_BASE}/login`, {
                        method: 'POST',
                        headers: { 'Content-Type': 'application/json' },
                        body: JSON.stringify({ username: email, password })
                    });
                    const data = await res.json();
                    dbg.logReq(`POST /login ${email}`, { status: res.status, body: data });
                    if (!res.ok) {
                        // handle different error shapes
                        if (data.detail) {
                            // Pydantic 422 returns list of errors; HTTPException returns string
                            if (Array.isArray(data.detail)) {
                                const msgs = data.detail.map(d => d.msg || JSON.stringify(d)).join(' ');
                                showMessage(msgs, 'error');
                            } else if (typeof data.detail === 'string') {
                                if (res.status === 401 && data.detail.toLowerCase().includes('not verified')) {
                                    showMessage('Email not verified. Click the link sent to your email or request a new one.', 'error');
                                    if (resendBtn) {
                                        resendBtn.classList.remove('hidden');
                                        resendBtn.disabled = false;
                                    }
                                } else {
                                    showMessage(data.detail, 'error');
                                }
                            } else {
                                showMessage(JSON.stringify(data.detail), 'error');
                            }
                        } else {
                            showMessage('Login failed', 'error');
                        }
                        return;
                    }
                    // Store access token (JWT) in a cookie for subsequent API calls
                    const token = data.access_token || data.token || data.accessToken;
                    if (!token) {
                        showMessage('Login did not return a token', 'error');
                        return;
                    }
                    // Use shared auth helper to set a Strict cookie, secure on HTTPS
                    if (window.auth && typeof window.auth.setCookie === 'function') {
                        window.auth.setCookie('dh_token', token, 7);
                    } else {
                        // Fallback, Strict + Secure on HTTPS
                        const maxAge = `; Max-Age=${7*86400}`;
                        const attrs = `Path=/; SameSite=Strict${location.protocol==='https:'?'; Secure':''}${maxAge}`;
                        document.cookie = `dh_token=${encodeURIComponent(token)}; ${attrs}`;
                    }
                    showMessage('Logged in successfully');
                    window.location.href = 'profile.html';
                } catch (err) {
                    showMessage('Network error', 'error');
                    console.error(err);
                }
            });
            // Resend verification handler
            if (resendBtn) {
                resendBtn.addEventListener('click', async () => {
                    const email = document.getElementById('login-email').value;
                    if (!email) {
                        showMessage('Please enter your email in the field above before resending.', 'error');
                        return;
                    }
                    resendBtn.disabled = true;
                    resendBtn.textContent = 'Sending...';
                    try {
                        const res = await fetch(`${BACKEND_BASE}/resend-verification`, {
                            method: 'POST',
                            headers: { 'Content-Type': 'application/json' },
                            body: JSON.stringify({ email })
                        });
                        dbg.logReq('POST /resend-verification', { status: res.status });
                        if (!res.ok) {
                            showMessage('Unable to resend. Please try again later.', 'error');
                        } else {
                            showMessage('If this account exists and is not verified, a new email has just been sent. Please check your inbox.', 'info');
                        }
                    } catch (e) {
                        showMessage('Network error during resend', 'error');
                    } finally {
                        resendBtn.disabled = false;
                        resendBtn.textContent = "Resend verification email";
                    }
                });
            }

            // Signup: POST /register (body: { name, email, password })
            signupForm.addEventListener('submit', async (e) => {
                e.preventDefault();
                const firstname = document.getElementById('signup-firstname').value;
                const lastname = document.getElementById('signup-lastname').value;
                const email = document.getElementById('signup-email').value;
                const password = document.getElementById('signup-password').value;
                const name = `${firstname} ${lastname}`.trim();
                try {
                    const res = await fetch(`${BACKEND_BASE}/register`, {
                        method: 'POST',
                        headers: { 'Content-Type': 'application/json' },
                        body: JSON.stringify({ name, email, password })
                    });
                    const data = await res.json();
                    dbg.logReq(`POST /register ${email}`, { status: res.status, body: data });
                    if (!res.ok) {
                        if (data.detail) {
                            if (Array.isArray(data.detail)) {
                                const msgs = data.detail.map(d => d.msg || JSON.stringify(d)).join(' ');
                                showMessage(msgs, 'error');
                            } else if (typeof data.detail === 'string') {
                                showMessage(data.detail, 'error');
                            } else {
                                showMessage(JSON.stringify(data.detail), 'error');
                            }
                        } else {
                            showMessage('Signup failed', 'error');
                        }
                        return;
                    }
                    showMessage('Account created. Please check your email for a verification link to verify your account.');

                } catch (err) {
                    showMessage('Network error', 'error');
                    console.error(err);
                }
            });
        });
    </script>
>>>>>>> 03bff99a
</body>
</html><|MERGE_RESOLUTION|>--- conflicted
+++ resolved
@@ -88,206 +88,5 @@
          <!-- Footer -->
          <div data-include="partials/footer.html"></div>
      </div>
-
-<<<<<<< HEAD
-    
-=======
-    <script>
-        document.addEventListener('DOMContentLoaded', () => {
-            const loginPage = document.getElementById('login-page');
-            
-            const loginForm = document.getElementById('login-form');
-            const signupForm = document.getElementById('signup-form');
-            const showLoginBtn = document.getElementById('show-login-btn');
-            const showSignupBtn = document.getElementById('show-signup-btn');
-            const resendBtn = document.getElementById('resend-verif-btn');
-            // Provide a safe debug logger so calls to dbg.logReq do not break the flow
-            if (!window.dbg) {
-                window.dbg = { logReq: (...args) => console.log('[dbg]', ...args) };
-            }
-
-            // Set the initial page to be displayed
-            loginPage.hidden = false;
-
-            // Button to show login form
-            showLoginBtn.addEventListener('click', () => {
-                loginForm.hidden = false;
-                signupForm.hidden = true;
-                showLoginBtn.classList.add('bg-[#f46f47]', 'text-white');
-                showLoginBtn.classList.remove('text-[#4c4c4c]', 'hover:bg-white');
-                showSignupBtn.classList.remove('bg-[#f46f47]', 'text-white');
-                showSignupBtn.classList.add('text-[#4c4c4c]', 'hover:bg-white');
-            });
-
-            // Button to show signup form
-            showSignupBtn.addEventListener('click', () => {
-                loginForm.hidden = true;
-                signupForm.hidden = false;
-                showSignupBtn.classList.add('bg-[#f46f47]', 'text-white');
-                showSignupBtn.classList.remove('text-[#4c4c4c]', 'hover:bg-white');
-                showLoginBtn.classList.remove('bg-[#f46f47]', 'text-white');
-                showLoginBtn.classList.add('text-[#4c4c4c]', 'hover:bg-white');
-            });
-
-            // Using token-based auth for now (no CSRF/cookies) until backend exposes /csrf & /refresh
-            const BACKEND_BASE = window.BACKEND_BASE_URL || 'http://localhost:8000';
-            
-            // Helper to show a temporary message under the forms
-            function showMessage(text, type = 'info') {
-                let el = document.getElementById('global-msg');
-                if (!el) {
-                    el = document.createElement('div');
-                    el.id = 'global-msg';
-                    el.className = 'mt-4 mb-4 text-center';
-                    loginForm.parentElement.prepend(el);
-                }
-                // allow passing arrays or objects
-                if (Array.isArray(text)) text = text.join(' ');
-                if (typeof text === 'object') text = JSON.stringify(text);
-                el.textContent = text;
-                el.style.color = type === 'error' ? '#dc2626' : '#059669';
-                if (type === 'error') {
-                    el.style.background = '#fff5f5';
-                    el.style.padding = '8px';
-                    el.style.borderRadius = '6px';
-                    el.style.border = '1px solid #fecaca';
-                } else {
-                    el.style.background = '';
-                    el.style.border = '';
-                }
-            }
-
-            // Login: POST /login (body: { username, password })
-            loginForm.addEventListener('submit', async (e) => {
-                e.preventDefault();
-                const email = document.getElementById('login-email').value;
-                const password = document.getElementById('login-password').value;
-                try {
-                    const res = await fetch(`${BACKEND_BASE}/login`, {
-                        method: 'POST',
-                        headers: { 'Content-Type': 'application/json' },
-                        body: JSON.stringify({ username: email, password })
-                    });
-                    const data = await res.json();
-                    dbg.logReq(`POST /login ${email}`, { status: res.status, body: data });
-                    if (!res.ok) {
-                        // handle different error shapes
-                        if (data.detail) {
-                            // Pydantic 422 returns list of errors; HTTPException returns string
-                            if (Array.isArray(data.detail)) {
-                                const msgs = data.detail.map(d => d.msg || JSON.stringify(d)).join(' ');
-                                showMessage(msgs, 'error');
-                            } else if (typeof data.detail === 'string') {
-                                if (res.status === 401 && data.detail.toLowerCase().includes('not verified')) {
-                                    showMessage('Email not verified. Click the link sent to your email or request a new one.', 'error');
-                                    if (resendBtn) {
-                                        resendBtn.classList.remove('hidden');
-                                        resendBtn.disabled = false;
-                                    }
-                                } else {
-                                    showMessage(data.detail, 'error');
-                                }
-                            } else {
-                                showMessage(JSON.stringify(data.detail), 'error');
-                            }
-                        } else {
-                            showMessage('Login failed', 'error');
-                        }
-                        return;
-                    }
-                    // Store access token (JWT) in a cookie for subsequent API calls
-                    const token = data.access_token || data.token || data.accessToken;
-                    if (!token) {
-                        showMessage('Login did not return a token', 'error');
-                        return;
-                    }
-                    // Use shared auth helper to set a Strict cookie, secure on HTTPS
-                    if (window.auth && typeof window.auth.setCookie === 'function') {
-                        window.auth.setCookie('dh_token', token, 7);
-                    } else {
-                        // Fallback, Strict + Secure on HTTPS
-                        const maxAge = `; Max-Age=${7*86400}`;
-                        const attrs = `Path=/; SameSite=Strict${location.protocol==='https:'?'; Secure':''}${maxAge}`;
-                        document.cookie = `dh_token=${encodeURIComponent(token)}; ${attrs}`;
-                    }
-                    showMessage('Logged in successfully');
-                    window.location.href = 'profile.html';
-                } catch (err) {
-                    showMessage('Network error', 'error');
-                    console.error(err);
-                }
-            });
-            // Resend verification handler
-            if (resendBtn) {
-                resendBtn.addEventListener('click', async () => {
-                    const email = document.getElementById('login-email').value;
-                    if (!email) {
-                        showMessage('Please enter your email in the field above before resending.', 'error');
-                        return;
-                    }
-                    resendBtn.disabled = true;
-                    resendBtn.textContent = 'Sending...';
-                    try {
-                        const res = await fetch(`${BACKEND_BASE}/resend-verification`, {
-                            method: 'POST',
-                            headers: { 'Content-Type': 'application/json' },
-                            body: JSON.stringify({ email })
-                        });
-                        dbg.logReq('POST /resend-verification', { status: res.status });
-                        if (!res.ok) {
-                            showMessage('Unable to resend. Please try again later.', 'error');
-                        } else {
-                            showMessage('If this account exists and is not verified, a new email has just been sent. Please check your inbox.', 'info');
-                        }
-                    } catch (e) {
-                        showMessage('Network error during resend', 'error');
-                    } finally {
-                        resendBtn.disabled = false;
-                        resendBtn.textContent = "Resend verification email";
-                    }
-                });
-            }
-
-            // Signup: POST /register (body: { name, email, password })
-            signupForm.addEventListener('submit', async (e) => {
-                e.preventDefault();
-                const firstname = document.getElementById('signup-firstname').value;
-                const lastname = document.getElementById('signup-lastname').value;
-                const email = document.getElementById('signup-email').value;
-                const password = document.getElementById('signup-password').value;
-                const name = `${firstname} ${lastname}`.trim();
-                try {
-                    const res = await fetch(`${BACKEND_BASE}/register`, {
-                        method: 'POST',
-                        headers: { 'Content-Type': 'application/json' },
-                        body: JSON.stringify({ name, email, password })
-                    });
-                    const data = await res.json();
-                    dbg.logReq(`POST /register ${email}`, { status: res.status, body: data });
-                    if (!res.ok) {
-                        if (data.detail) {
-                            if (Array.isArray(data.detail)) {
-                                const msgs = data.detail.map(d => d.msg || JSON.stringify(d)).join(' ');
-                                showMessage(msgs, 'error');
-                            } else if (typeof data.detail === 'string') {
-                                showMessage(data.detail, 'error');
-                            } else {
-                                showMessage(JSON.stringify(data.detail), 'error');
-                            }
-                        } else {
-                            showMessage('Signup failed', 'error');
-                        }
-                        return;
-                    }
-                    showMessage('Account created. Please check your email for a verification link to verify your account.');
-
-                } catch (err) {
-                    showMessage('Network error', 'error');
-                    console.error(err);
-                }
-            });
-        });
-    </script>
->>>>>>> 03bff99a
 </body>
 </html>