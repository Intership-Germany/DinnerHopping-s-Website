/*
	Profile page script
	-------------------
	Purpose: Manage viewing and editing of the user profile via backend endpoints (/profile, /profile/optional, /logout),
	using apiFetch (cookie + CSRF) with a legacy dh_token (Bearer) fallback when present.

	Highlights:
	- Load profile data and populate the UI (structured address fields and preferences).
	- Edit mode with unsaved-changes detection and a warning banner.
	- Save changes (PUT /profile), optional onboarding (PATCH /profile/optional), and logout.
	- Refactored to group helpers and avoid duplication (populate, banners, initial snapshot).

*/
(function () {
  document.addEventListener('DOMContentLoaded', () => {
    (async function init() {
      // DOM refs (centralized to avoid repeated selectors)
      const el = {
        headerName: document.getElementById('header-name'),
        headerEmail: document.getElementById('header-email'),
        firstName: document.getElementById('profile-firstname'),
        lastName: document.getElementById('profile-lastname'),
        email: document.getElementById('profile-email'),
  phone: document.getElementById('profile-phone'),
        address: document.getElementById('profile-address'),
        fullNameView: document.getElementById('profile-fullname'),
        // Name labels
        firstNameLabel: document.querySelector('label[for="profile-firstname"]'),
        lastNameLabel: document.querySelector('label[for="profile-lastname"]'),
        fullNameLabel: document.querySelector('label[for="profile-fullname"]'),
        // Address edit inputs
        addressEditGroup: document.getElementById('address-edit-group'),
        addrCity: document.getElementById('profile-city'),
        addrPostal: document.getElementById('profile-postal'),
        addrStreet: document.getElementById('profile-street'),
        addrNumber: document.getElementById('profile-number'),
        // Allergies
        allergiesGrid: document.getElementById('allergies-grid'),
        allergyCheckboxes: [], // Will be populated dynamically
        allergyOtherCheckbox: document.getElementById('allergy-other-checkbox'),
        allergyOtherInput: document.getElementById('allergy-other-input'),
        // Optional profile fields
        kitchenAvailable: document.getElementById('kitchen-available'),
        mainCoursePossible: document.getElementById('main-course-possible'),
        defaultDietary: document.getElementById('default-dietary'),
        fieldOfStudy: document.getElementById('field-of-study'),
        mainCourseGroup: document.getElementById('main-course-group'),
        // Actions / banners
        editBtn: document.getElementById('edit-btn'),
        saveBtn: document.getElementById('save-btn'),
        cancelBtn: document.getElementById('cancel-btn'),
        editActions: document.getElementById('edit-actions'),
        incompleteBanner: document.getElementById('incomplete-banner'),
        incompleteDetails: document.getElementById('incomplete-details'),
        unsavedBanner: document.getElementById('unsaved-banner'),
        // Skeletons vs content
        skeletonHeader: document.getElementById('skeleton-header'),
        skeletonMain: document.getElementById('skeleton-main'),
        profileHeader: document.getElementById('profile-header'),
        profileMain: document.getElementById('profile-main'),
        // Onboarding modal
        onboardingModal: document.getElementById('onboarding-modal'),
        onboardingMissing: document.getElementById('onboarding-missing'),
        onboardingSkip: document.getElementById('onboarding-skip'),
        onboardingFill: document.getElementById('onboarding-fill'),
        // Logout
        logoutBtn: document.getElementById('logout-btn'),
      };

      // State
      let initial = null; // snapshot of initial data for change detection (persisted fields only)
      let isEditing = false;
      let hasUnsaved = false;

      // ---------- UI helpers ----------
      /** Toggle visibility by adding/removing the 'hidden' class */
      function setHidden(node, hidden) {
        if (!node) return;
        node.classList.toggle('hidden', !!hidden);
      }

      /** (Dis)able an input and sync a simple background style between view/edit */
      function disableInput(inp, disabled) {
        if (!inp) return;
        if (disabled) {
          inp.setAttribute('disabled', '');
          inp.classList.add('bg-gray-50');
          inp.classList.remove('bg-white');
        } else {
          inp.removeAttribute('disabled');
          inp.classList.remove('bg-gray-50');
          inp.classList.add('bg-white');
        }
      }

      /** Join first+last name, fallback to name */
      function fullNameOf(u) {
        return ((u?.first_name || '') + ' ' + (u?.last_name || '')).trim() || u?.name || '';
      }

      /** Load valid allergies from API and create dynamic checkboxes */
      async function loadAllergies() {
        try {
          const response = await window.dh.apiFetch('/allergies');
          const data = await response.json();

          if (!data.allergies || !Array.isArray(data.allergies)) {
            console.error('Invalid allergies data received from API');
            return;
          }

          // Clear existing checkboxes
          el.allergiesGrid.innerHTML = '';
          el.allergyCheckboxes = [];

          // Create checkboxes for each valid allergy
          data.allergies.forEach((allergy) => {
            const label = document.createElement('label');
            label.className = 'flex items-center space-x-2';

            const checkbox = document.createElement('input');
            checkbox.type = 'checkbox';
            checkbox.id = `allergy-${allergy}`;
            checkbox.name = 'allergies';
            checkbox.value = allergy;
            checkbox.className = 'rounded border-gray-300 text-[#f46f47] focus:ring-[#f46f47]';
            checkbox.disabled = true; // Will be enabled in edit mode

            const span = document.createElement('span');
            span.className = 'text-sm';
            span.textContent = allergy.charAt(0).toUpperCase() + allergy.slice(1);

            label.appendChild(checkbox);
            label.appendChild(span);
            el.allergiesGrid.appendChild(label);

            // Keep reference to checkbox
            el.allergyCheckboxes.push(checkbox);
          });

          // Store valid allergies for validation
          window.validAllergies = data.allergies;
        } catch (error) {
          console.error('Failed to load allergies:', error);
          // Fallback to hardcoded list if API fails
          window.validAllergies = [
            'nuts',
            'shellfish',
            'dairy',
            'eggs',
            'gluten',
            'soy',
            'fish',
            'sesame',
          ];
          createFallbackAllergies();
        }
      }

      /** Create fallback allergies if API fails */
      function createFallbackAllergies() {
        const fallbackAllergies = [
          'nuts',
          'shellfish',
          'dairy',
          'eggs',
          'gluten',
          'soy',
          'fish',
          'sesame',
        ];
        el.allergiesGrid.innerHTML = '';
        el.allergyCheckboxes = [];

        fallbackAllergies.forEach((allergy) => {
          const label = document.createElement('label');
          label.className = 'flex items-center space-x-2';

          const checkbox = document.createElement('input');
          checkbox.type = 'checkbox';
          checkbox.id = `allergy-${allergy}`;
          checkbox.name = 'allergies';
          checkbox.value = allergy;
          checkbox.className = 'rounded border-gray-300 text-[#f46f47] focus:ring-[#f46f47]';
          checkbox.disabled = true;

          const span = document.createElement('span');
          span.className = 'text-sm';
          span.textContent = allergy.charAt(0).toUpperCase() + allergy.slice(1);

          label.appendChild(checkbox);
          label.appendChild(span);
          el.allergiesGrid.appendChild(label);

          el.allergyCheckboxes.push(checkbox);
        });
      }

      /** Set allergies from backend data */
      function setAllergies(allergiesList) {
        // Clear all checkboxes first
        el.allergyCheckboxes.forEach((checkbox) => {
          checkbox.checked = false;
        });
        el.allergyOtherCheckbox.checked = false;
        el.allergyOtherInput.value = '';
        el.allergyOtherInput.classList.add('hidden');

        if (!allergiesList || !Array.isArray(allergiesList)) return;

        const knownAllergies = window.validAllergies || [
          'nuts',
          'shellfish',
          'dairy',
          'eggs',
          'gluten',
          'soy',
          'fish',
          'sesame',
        ];
        const otherAllergies = [];

        allergiesList.forEach((allergy) => {
          if (knownAllergies.includes(allergy)) {
            const checkbox = document.getElementById(`allergy-${allergy}`);
            if (checkbox) checkbox.checked = true;
          } else {
            otherAllergies.push(allergy);
          }
        });

        // Handle "other" allergies
        if (otherAllergies.length > 0) {
          el.allergyOtherCheckbox.checked = true;
          el.allergyOtherInput.value = otherAllergies.join(', ');
          el.allergyOtherInput.classList.remove('hidden');
        }
      }

      /** Get current allergies from UI */
      function getAllergies() {
        const allergies = [];

        // Get checked standard allergies
        el.allergyCheckboxes.forEach((checkbox) => {
          if (checkbox.checked) {
            allergies.push(checkbox.value);
          }
        });

        // Get "other" allergies
        if (el.allergyOtherCheckbox.checked && el.allergyOtherInput.value.trim()) {
          const otherAllergies = el.allergyOtherInput.value
            .split(',')
            .map((s) => s.trim())
            .filter(Boolean);
          allergies.push(...otherAllergies);
        }

        return allergies;
      }

      /** Format a structured address into a short readable string */
      function formatAddressStruct(a) {
        if (!a || typeof a !== 'object') return typeof a === 'string' ? a : '';
        const left = a.street ? a.street + (a.street_no ? ` ${a.street_no}` : '') : '';
        const right = [a.postal_code, a.city].filter(Boolean).join(' ');
        return [left, right].filter(Boolean).join(', ');
      }
<<<<<<< HEAD

      /** Build the (view) address string from the edit inputs */
=======
      function normalizePhoneInput(value) {
        if (!value) return '';
        let normalized = String(value).trim().replace(/[^0-9+]/g, '');
        if (!normalized) return '';
        if (normalized.startsWith('+')) {
          normalized = '+' + normalized.slice(1).replace(/\+/g, '');
        } else {
          normalized = normalized.replace(/\+/g, '');
        }
        const digits = normalized.startsWith('+') ? normalized.slice(1) : normalized;
        if (!/^[0-9]+$/.test(digits) || digits.length < 6)
          throw new Error('Please enter a valid phone number with at least 6 digits.');
        return normalized;
      }
>>>>>>> c601f8f4
      function computeViewAddress() {
        const city = el.addrCity?.value?.trim() || '';
        const postal = el.addrPostal?.value?.trim() || '';
        const street = el.addrStreet?.value?.trim() || '';
        const num = el.addrNumber?.value?.trim() || '';
        const left = street ? street + (num ? ` ${num}` : '') : '';
        const right = [postal, city].filter(Boolean).join(' ');
        return [left, right].filter(Boolean).join(', ');
      }

      // ---------- Address autocomplete (Pelias) ----------
      (function setupAddressAutocomplete() {
        const streetEl = document.getElementById('profile-street');
        const numEl = document.getElementById('profile-number');
        const postalEl = document.getElementById('profile-postal');
        const cityEl = document.getElementById('profile-city');
        if (!streetEl || !numEl || !postalEl || !cityEl) return;

        const peliasBase = 'https://pelias.cephlabs.de/v1';

        function ensureRelativeParent(el) {
          if (!el?.parentElement) return;
          const p = el.parentElement;
          if (!p.classList.contains('relative')) p.classList.add('relative');
        }

        function createDropdown(anchorEl) {
          ensureRelativeParent(anchorEl);
          const dd = document.createElement('div');
          dd.className =
            'absolute z-20 left-0 right-0 mt-1 bg-white border rounded-md shadow max-h-60 overflow-auto hidden';
          anchorEl.parentElement.appendChild(dd);
          return dd;
        }

        const streetDD = createDropdown(streetEl);
        const cityDD = createDropdown(cityEl);
        const postalDD = createDropdown(postalEl);

        function hideDD(dd) {
          dd && dd.classList.add('hidden');
        }
        function showDD(dd) {
          dd && dd.classList.remove('hidden');
        }
        function clearDD(dd) {
          if (dd) dd.innerHTML = '';
        }

        function renderDD(dd, items, onPick) {
          clearDD(dd);
          if (!items || !items.length) {
            hideDD(dd);
            return;
          }
          items.forEach((f) => {
            const p = f.properties || {};
            const div = document.createElement('div');
            div.className = 'px-2 py-1.5 hover:bg-gray-100 cursor-pointer text-sm';
            div.textContent = p.label || p.name || 'Unknown';
            div.addEventListener('click', () => {
              onPick && onPick(f);
              hideDD(dd);
            });
            dd.appendChild(div);
          });
          showDD(dd);
        }

        async function fetchPelias(path) {
          try {
            const res = await fetch(path, { headers: { Accept: 'application/json' } });
            if (!res.ok) return [];
            const json = await res.json();
            return Array.isArray(json?.features) ? json.features : [];
          } catch {
            return [];
          }
        }

        function setFromFeature(f) {
          const p = f?.properties || {};
          // Try to map typical Pelias props safely without overwriting good values with undefined
          if (p.street || p.name) streetEl.value = p.street || p.name || streetEl.value;
          if (p.housenumber) numEl.value = p.housenumber;
          if (p.postalcode) postalEl.value = p.postalcode;
          const cityVal = p.locality || p.localadmin || p.county || p.region;
          if (cityVal) cityEl.value = cityVal;
          // Trigger change detection and update the read-only composed address
          const evt = new Event('input', { bubbles: true });
          streetEl.dispatchEvent(evt);
          postalEl.dispatchEvent(evt);
          cityEl.dispatchEvent(evt);
        }

        let streetDeb, cityDeb, postalDeb;
        streetEl.addEventListener('input', () => {
          if (!isEditing) {
            hideDD(streetDD);
            return;
          }
          clearTimeout(streetDeb);
          hideDD(streetDD);
          const q = streetEl.value.trim();
          if (q.length < 3) {
            return;
          }
          streetDeb = setTimeout(async () => {
            const params = new URLSearchParams({
              text: [q, cityEl.value.trim(), postalEl.value.trim()].filter(Boolean).join(' '),
            });
            const features = await fetchPelias(`${peliasBase}/autocomplete?${params.toString()}`);
            renderDD(streetDD, features.slice(0, 8), setFromFeature);
          }, 250);
        });

        cityEl.addEventListener('input', () => {
          if (!isEditing) {
            hideDD(cityDD);
            return;
          }
          clearTimeout(cityDeb);
          hideDD(cityDD);
          const q = cityEl.value.trim();
          if (q.length < 2) {
            return;
          }
          cityDeb = setTimeout(async () => {
            const params = new URLSearchParams({ text: q });
            const features = await fetchPelias(`${peliasBase}/autocomplete?${params.toString()}`);
            renderDD(
              cityDD,
              features
                .filter(
                  (f) => f.properties?.locality || f.properties?.localadmin || f.properties?.region
                )
                .slice(0, 8),
              (f) => {
                const p = f.properties || {};
                cityEl.value = p.locality || p.localadmin || p.region || p.name || cityEl.value;
                // Keep postal if present on feature
                if (p.postalcode) postalEl.value = p.postalcode;
                const evt = new Event('input', { bubbles: true });
                cityEl.dispatchEvent(evt);
                postalEl.dispatchEvent(evt);
              }
            );
          }, 250);
        });

        postalEl.addEventListener('input', () => {
          if (!isEditing) {
            hideDD(postalDD);
            return;
          }
          clearTimeout(postalDeb);
          hideDD(postalDD);
          const q = postalEl.value.trim();
          if (q.length < 3) {
            return;
          }
          postalDeb = setTimeout(async () => {
            const params = new URLSearchParams({ text: q });
            const features = await fetchPelias(`${peliasBase}/autocomplete?${params.toString()}`);
            // Prefer postalcode layer results first
            const sorted = features.sort((a, b) => {
              const la = a.properties?.layer === 'postalcode' ? 0 : 1;
              const lb = b.properties?.layer === 'postalcode' ? 0 : 1;
              return la - lb;
            });
            renderDD(postalDD, sorted.slice(0, 8), (f) => {
              const p = f.properties || {};
              if (p.postalcode) postalEl.value = p.postalcode;
              const cityVal = p.locality || p.localadmin || p.county || p.region;
              if (cityVal) cityEl.value = cityVal;
              const evt = new Event('input', { bubbles: true });
              postalEl.dispatchEvent(evt);
              cityEl.dispatchEvent(evt);
            });
          }, 300);
        });

        // Enter on postal: accept first suggestion if any visible
        postalEl.addEventListener('keydown', (e) => {
          if (e.key === 'Enter' && !postalDD.classList.contains('hidden')) {
            e.preventDefault();
            const first = postalDD.firstElementChild;
            if (first) first.click();
          }
        });

        // Hide dropdowns when clicking outside
        document.addEventListener('click', (ev) => {
          const targets = [streetEl, cityEl, postalEl, streetDD, cityDD, postalDD];
          if (!targets.some((n) => n && (n === ev.target || n.contains(ev.target)))) {
            hideDD(streetDD);
            hideDD(cityDD);
            hideDD(postalDD);
          }
        });
      })();

      // ---------- Allergy "Other" checkbox setup ----------
      if (el.allergyOtherCheckbox && el.allergyOtherInput) {
        el.allergyOtherCheckbox.addEventListener('change', function () {
          if (this.checked) {
            el.allergyOtherInput.classList.remove('hidden');
          } else {
            el.allergyOtherInput.classList.add('hidden');
            el.allergyOtherInput.value = '';
          }
        });
      }

      /** Normalize allergies value for simple comparison (change detection) */
      function canonicalizeAllergies(allergies) {
        try {
          if (!allergies || !Array.isArray(allergies)) return '';
          return allergies
            .map((s) => String(s).trim().toLowerCase())
            .sort()
            .join('|');
        } catch {
          return '';
        }
      }

      /** Populate optional fields in the UI (selects/inputs) */
      function setOptionalUI(from) {
        const d = from || {};
        if (el.kitchenAvailable)
          el.kitchenAvailable.value =
            d.kitchen_available === true ? 'yes' : d.kitchen_available === false ? 'no' : '';
        const kitchenYes = el.kitchenAvailable && el.kitchenAvailable.value === 'yes';
        if (el.mainCoursePossible)
          el.mainCoursePossible.value =
            d.main_course_possible === true ? 'yes' : d.main_course_possible === false ? 'no' : '';
        setHidden(el.mainCourseGroup, !kitchenYes);
        if (el.defaultDietary) el.defaultDietary.value = d.default_dietary_preference || '';
        if (el.fieldOfStudy) el.fieldOfStudy.value = d.field_of_study || '';
      }

      /** Read optional fields to build the request payload */
      function collectOptionalPayload() {
        const out = {};
        const k = el.kitchenAvailable?.value || '';
        const m = el.mainCoursePossible?.value || '';
        const d = el.defaultDietary?.value || '';
        const f = el.fieldOfStudy?.value?.trim() || '';
        if (k === 'yes') out.kitchen_available = true;
        else if (k === 'no') out.kitchen_available = false;
        if (k === 'yes') {
          if (m === 'yes') out.main_course_possible = true;
          else if (m === 'no') out.main_course_possible = false;
        }
        if (['vegan', 'vegetarian', 'omnivore'].includes(d)) out.default_dietary_preference = d;
        if (f) out.field_of_study = f;
        return out;
      }

      /** List missing basic fields (for the banner) */
      function getMissingBasics(data) {
        const missing = [];
        if (!data.first_name) missing.push('first name');
        if (!data.last_name) missing.push('last name');
        if (!data.email) missing.push('email');
        if (!data.phone_number) missing.push('phone number');
        if (!data.address) missing.push('address');
        // For allergies, we don't consider it "missing" since having no allergies is valid
        // Remove the preferences check
        return missing;
      }

      /** List missing optional fields (for the onboarding modal) */
      function getMissingOptional(data) {
        const optMissing = [];
        if (typeof data.kitchen_available !== 'boolean') optMissing.push('kitchen available');
        if (data.kitchen_available === true && typeof data.main_course_possible !== 'boolean')
          optMissing.push('main course');
        if (!data.default_dietary_preference) optMissing.push('dietary');
        if (!data.field_of_study) optMissing.push('field of study');
        return optMissing;
      }

      /** Update banners based on current data */
      function updateBanners(data) {
        const missing = getMissingBasics(data);
        if (missing.length && el.incompleteBanner) {
          setHidden(el.incompleteBanner, false);
          if (el.incompleteDetails)
            el.incompleteDetails.textContent = `Missing: ${missing.join(', ')}`;
        } else {
          setHidden(el.incompleteBanner, true);
        }

        const showOnboarding = data.profile_prompt_pending && !data.optional_profile_completed;
        if (showOnboarding && el.onboardingModal) {
          const optMissing = getMissingOptional(data);
          if (el.onboardingMissing) el.onboardingMissing.textContent = optMissing.join(', ');
          setHidden(el.onboardingModal, false);
        } else {
          setHidden(el.onboardingModal, true);
        }
      }

      /** Apply profile data to the UI and initialize local state */
      function handleProfileData(data) {
        // Header + identity
        const fullName = fullNameOf(data);
        if (el.headerName) el.headerName.textContent = fullName;
        if (el.headerEmail) el.headerEmail.textContent = data.email || '';
        if (el.firstName) el.firstName.value = data.first_name || '';
        if (el.lastName) el.lastName.value = data.last_name || '';
        if (el.email) el.email.value = data.email || '';
  if (el.phone) el.phone.value = data.phone_number || '';
        if (el.fullNameView) el.fullNameView.value = fullName;

        // Address (view + prefill edit fields when structured)
        const addr = data.address && typeof data.address === 'object' ? data.address : null;
        if (el.address) el.address.value = formatAddressStruct(addr || data.address);
        if (addr) {
          if (el.addrStreet) el.addrStreet.value = addr.street || '';
          if (el.addrNumber) el.addrNumber.value = addr.street_no || '';
          if (el.addrPostal) el.addrPostal.value = addr.postal_code || '';
          if (el.addrCity) el.addrCity.value = addr.city || '';
        }

        // Allergies + optional fields
        setAllergies(data.allergies);
        setOptionalUI({
          kitchen_available: data.kitchen_available,
          main_course_possible: data.main_course_possible,
          default_dietary_preference: data.default_dietary_preference,
          field_of_study: data.field_of_study,
        });

        // Banners (incomplete + onboarding)
        updateBanners(data);

        // Initial snapshot for change detection
        initial = {
          first_name: data.first_name || '',
          last_name: data.last_name || '',
          email: data.email || '',
          phone_number: data.phone_number || '',
          address: data.address || '',
          allergies: data.allergies || [],
          optional: {
            kitchen_available: data.kitchen_available,
            main_course_possible: data.main_course_possible,
            default_dietary_preference: data.default_dietary_preference,
            field_of_study: data.field_of_study,
          },
        };

        // Show content once ready
        setHidden(el.skeletonHeader, true);
        setHidden(el.skeletonMain, true);
        setHidden(el.profileHeader, false);
        setHidden(el.profileMain, false);
        setEditMode(false);

        return data;
      }

      /** Determine whether there are unsaved changes */
      function computeUnsaved() {
        if (!initial) return false;
        const current = {
          first_name: el.firstName?.value?.trim() || '',
          last_name: el.lastName?.value?.trim() || '',
          email: el.email?.value?.trim() || '',
          phone: el.phone?.value?.trim() || '',
          address:
            el.addressEditGroup && !el.addressEditGroup.classList.contains('hidden')
              ? computeViewAddress()
              : formatAddressStruct(initial.address),
          allergies: getAllergies(),
          optional: collectOptionalPayload(),
        };
<<<<<<< HEAD
        const sameFirst = (current.first_name || '') === (initial.first_name || '');
        const sameLast = (current.last_name || '') === (initial.last_name || '');
        const sameEmail = (current.email || '') === (initial.email || '');
        const sameAddr = (current.address || '') === formatAddressStruct(initial.address || '');
        const sameAllergies =
          canonicalizeAllergies(current.allergies) === canonicalizeAllergies(initial.allergies);
        const sameOpt = JSON.stringify(current.optional) === JSON.stringify(initial.optional || {});
        return !(sameFirst && sameLast && sameEmail && sameAddr && sameAllergies && sameOpt);
=======
        const sameFirst = current.first_name === (initial.first_name || '');
        const sameLast = current.last_name === (initial.last_name || '');
        const sameEmail = current.email === (initial.email || '');
        let samePhone = false;
        try {
          const normalizedCurrent = normalizePhoneInput(current.phone);
          const normalizedInitial = initial.phone_number || '';
          samePhone = normalizedCurrent === (normalizedInitial || '');
          if (!normalizedCurrent && !normalizedInitial) samePhone = true;
        } catch {
          samePhone = false;
        }
        const sameAddr = current.address === formatAddressStruct(initial.address || '');
        const samePrefs =
          canonicalizePrefs(current.preferences) === canonicalizePrefs(initial.preferences);
        const sameOpt =
          canonicalizePrefs(current.optional) === canonicalizePrefs(initial.optional || {});
        return !(sameFirst && sameLast && sameEmail && samePhone && sameAddr && samePrefs && sameOpt);
>>>>>>> c601f8f4
      }

      /** Toggle edit mode and prepare inputs accordingly */
      function setEditMode(on) {
        isEditing = !!on;
        // Email is not editable
        disableInput(el.email, true);
        // First/last name are editable in edit mode
        disableInput(el.firstName, !isEditing);
        disableInput(el.lastName, !isEditing);
<<<<<<< HEAD
        // Show combined full name only in view mode
=======
  disableInput(el.phone, !isEditing);
>>>>>>> c601f8f4
        if (el.fullNameView) setHidden(el.fullNameView, isEditing);
        if (el.fullNameLabel) setHidden(el.fullNameLabel, isEditing);
        if (el.firstName) setHidden(el.firstName, !isEditing);
        if (el.lastName) setHidden(el.lastName, !isEditing);
        if (el.firstNameLabel) setHidden(el.firstNameLabel, !isEditing);
        if (el.lastNameLabel) setHidden(el.lastNameLabel, !isEditing);
        // Address: show edit inputs only in edit mode; view field always disabled
        setHidden(el.address, !!isEditing);
        setHidden(el.addressEditGroup, !isEditing);
        // Prefill address inputs from initial snapshot when available
        if (isEditing && initial && initial.address && typeof initial.address === 'object') {
          if (el.addrStreet) el.addrStreet.value = initial.address.street || '';
          if (el.addrNumber) el.addrNumber.value = initial.address.street_no || '';
          if (el.addrPostal) el.addrPostal.value = initial.address.postal_code || '';
          if (el.addrCity) el.addrCity.value = initial.address.city || '';
        }
<<<<<<< HEAD
        disableInput(el.addrCity, !isEditing);
        disableInput(el.addrPostal, !isEditing);
        disableInput(el.addrStreet, !isEditing);
        disableInput(el.addrNumber, !isEditing);
        // Enable/disable allergy checkboxes
        el.allergyCheckboxes.forEach((checkbox) => disableInput(checkbox, !isEditing));
        disableInput(el.allergyOtherCheckbox, !isEditing);
        disableInput(el.allergyOtherInput, !isEditing);
        disableInput(el.kitchenAvailable, !isEditing);
        disableInput(el.mainCoursePossible, !isEditing);
        disableInput(el.defaultDietary, !isEditing);
        disableInput(el.fieldOfStudy, !isEditing);
=======
        [
          'addrCity',
          'addrPostal',
          'addrStreet',
          'addrNumber',
          'phone',
          'preferences',
          'kitchenAvailable',
          'mainCoursePossible',
          'defaultDietary',
          'fieldOfStudy',
        ].forEach((k) => disableInput(el[k], !isEditing));
>>>>>>> c601f8f4
        setHidden(el.editBtn, isEditing);
        setHidden(el.editActions, !isEditing);
        setHidden(el.unsavedBanner, true);
        hasUnsaved = false;
      }

      /** Get the legacy dh_token if present (via helper or direct cookie) */
      function getDhToken() {
        try {
          if (window.auth && typeof window.auth.getCookie === 'function') {
            return window.auth.getCookie('dh_token');
          }
          const m = document.cookie.match(/(?:^|; )dh_token=([^;]*)/);
          return m && m[1] ? decodeURIComponent(m[1]) : null;
        } catch {
          return null;
        }
      }

      /** Load the profile (cookie+CSRF by default, dh_token Bearer fallback) */
      async function loadProfile() {
        try {
          await (window.initCsrf ? window.initCsrf() : Promise.resolve());
        } catch {}

        // Load allergies list from API first
        await loadAllergies();

        const bearer = getDhToken();
        const baseOpts = bearer
          ? { headers: { Authorization: `Bearer ${bearer}` }, credentials: 'omit' }
          : {};
        let res = await window.apiFetch('/profile', baseOpts);
        let data = await res.json().catch(() => ({}));

        if (!res.ok) {
          // If we didn't send a bearer (cookie auth) but it exists, try again with Bearer
          if (!bearer) {
            const b2 = getDhToken();
            if (b2) {
              const res2 = await window.dh.apiFetch('/profile', {
                headers: { Authorization: `Bearer ${b2}` },
                credentials: 'omit',
              });
              const d2 = await res2.json().catch(() => ({}));
              if (res2.ok) {
                return handleProfileData(d2);
              }
            }
          }
          if (typeof window.handleUnauthorized === 'function')
            window.handleUnauthorized({ autoRedirect: true, delayMs: 1000 });
          else window.location.href = 'login.html';
          return null;
        }

        return handleProfileData(data);
      }

      /** Build the payload from current fields (only what changed) */
      function buildSavePayload() {
        const payload = {};
        const fName = el.firstName?.value?.trim();
        const lName = el.lastName?.value?.trim();
        if (typeof fName === 'string' && fName !== initial.first_name) payload.first_name = fName;
        if (typeof lName === 'string' && lName !== initial.last_name) payload.last_name = lName;

        const newEmail = el.email?.value?.trim();
        if (newEmail && newEmail !== initial.email) payload.email = newEmail;
<<<<<<< HEAD

        // Structured address (require all fields if any is edited)
=======
        const phoneRaw = el.phone?.value?.trim() || '';
        const initialPhone = initial.phone_number || '';
        if (phoneRaw) {
          let normalizedPhone = '';
          try {
            normalizedPhone = normalizePhoneInput(phoneRaw);
          } catch (err) {
            throw err instanceof Error ? err : new Error('Please enter a valid phone number with at least 6 digits.');
          }
          if (normalizedPhone !== initialPhone) payload.phone_number = normalizedPhone;
        } else if (initialPhone) {
          throw new Error('Phone number cannot be empty once provided.');
        }
>>>>>>> c601f8f4
        const city = el.addrCity?.value?.trim();
        const postal = el.addrPostal?.value?.trim();
        const street = el.addrStreet?.value?.trim();
        const num = el.addrNumber?.value?.trim();
        const anyAddrEdited = !!(city || postal || street || num);
        if (anyAddrEdited) {
          if (!street || !num || !postal || !city) {
            throw new Error(
              'Please provide your full address: street, number, postal code, and city.'
            );
          }
          if (!/^[0-9A-Za-z \-]{3,10}$/.test(postal)) {
            throw new Error('Please enter a valid postal code.');
          }
          payload.street = street;
          payload.street_no = num;
          payload.postal_code = postal;
          payload.city = city;
        }

        const allergies = getAllergies();
        if (allergies.length > 0) payload.allergies = allergies;

        const optional = collectOptionalPayload();
        Object.assign(payload, optional);

        return payload;
      }

      /** Send the update and reload the profile */
      async function saveProfile() {
        if (!isEditing) return;
        try {
          const payload = buildSavePayload();
          const bearer = getDhToken();
          const headers = { 'Content-Type': 'application/json' };
          if (bearer) headers['Authorization'] = `Bearer ${bearer}`;
          const res = await window.apiFetch('/profile', {
            method: 'PUT',
            headers,
            body: JSON.stringify(payload),
            credentials: bearer ? 'omit' : undefined,
          });
          const body = await res.json().catch(() => ({}));
          if (!res.ok) {
            const msg =
              typeof body.detail === 'string'
                ? body.detail
                : Array.isArray(body.detail)
                  ? body.detail.map((d) => d.msg).join(' ')
                  : 'Failed to save profile';
            throw new Error(msg);
          }
          // Reload to reflect derived fields (address_public, etc.)
          await loadProfile();
          // Reset address edit inputs (avoid confusion)
          if (el.addrCity) el.addrCity.value = '';
          if (el.addrPostal) el.addrPostal.value = '';
          if (el.addrStreet) el.addrStreet.value = '';
          if (el.addrNumber) el.addrNumber.value = '';
          setEditMode(false);
        } catch (e) {
          console.error(e);
          alert(e?.message || 'Could not save your changes.');
        }
      }

      // ---------- Events ----------
      // Edit/cancel/save buttons
      el.editBtn &&
        el.editBtn.addEventListener('click', (e) => {
          e.preventDefault();
          setEditMode(true);
        });
      el.cancelBtn &&
        el.cancelBtn.addEventListener('click', (e) => {
          e.preventDefault();
          // Restore fields from the initial snapshot
          if (initial) {
            if (el.firstName) el.firstName.value = initial.first_name || '';
            if (el.lastName) el.lastName.value = initial.last_name || '';
            if (el.email) el.email.value = initial.email || '';
            if (el.fullNameView)
              el.fullNameView.value = (
                (initial.first_name || '') +
                ' ' +
                (initial.last_name || '')
              ).trim();
            if (el.address) el.address.value = formatAddressStruct(initial.address);
            setAllergies(initial.allergies);
            setOptionalUI(initial.optional);
          }
          if (initial && initial.address && typeof initial.address === 'object') {
            if (el.addrStreet) el.addrStreet.value = initial.address.street || '';
            if (el.addrNumber) el.addrNumber.value = initial.address.street_no || '';
            if (el.addrPostal) el.addrPostal.value = initial.address.postal_code || '';
            if (el.addrCity) el.addrCity.value = initial.address.city || '';
          } else {
            if (el.addrCity) el.addrCity.value = '';
            if (el.addrPostal) el.addrPostal.value = '';
            if (el.addrStreet) el.addrStreet.value = '';
            if (el.addrNumber) el.addrNumber.value = '';
          }
          setEditMode(false);
        });
      el.saveBtn &&
        el.saveBtn.addEventListener('click', (e) => {
          e.preventDefault();
          saveProfile();
        });

      // Change detection + dynamic rules (main course <-> kitchen)
      ['input', 'change'].forEach((type) => {
        const watchedInputs = [
          el.firstName,
          el.lastName,
          el.email,
          el.kitchenAvailable,
          el.mainCoursePossible,
          el.defaultDietary,
          el.fieldOfStudy,
          el.addrCity,
          el.addrPostal,
          el.addrStreet,
          el.addrNumber,
        ];
        // Add allergy checkboxes and other input to watch list
        el.allergyCheckboxes.forEach((checkbox) => watchedInputs.push(checkbox));
        watchedInputs.push(el.allergyOtherCheckbox, el.allergyOtherInput);

        watchedInputs.forEach((inp) => {
          inp &&
            inp.addEventListener(type, () => {
              if (!isEditing) return;
              if (inp === el.kitchenAvailable)
                setHidden(el.mainCourseGroup, el.kitchenAvailable.value !== 'yes');
              hasUnsaved = computeUnsaved();
              setHidden(el.unsavedBanner, !hasUnsaved);
            });
        });
      });

      // Navigation warning if there are unsaved changes
      window.addEventListener('beforeunload', (e) => {
        if (isEditing && hasUnsaved) {
          e.preventDefault();
          e.returnValue = '';
        }
      });

      // Logout (supports cookie+CSRF or Bearer)
      el.logoutBtn &&
        el.logoutBtn.addEventListener('click', async () => {
          try {
            const bearer = getDhToken();
            const headers = bearer ? { Authorization: `Bearer ${bearer}` } : {};
            await window.apiFetch('/logout', {
              method: 'POST',
              headers,
              credentials: bearer ? 'omit' : undefined,
            });
          } catch {}
          // Clear legacy guard cookie
          try {
            if (window.auth && window.auth.deleteCookie) window.auth.deleteCookie('dh_token');
          } catch {}
          window.location.href = 'login.html';
        });

      // Onboarding (optional)
      el.onboardingSkip &&
        el.onboardingSkip.addEventListener('click', async (e) => {
          e.preventDefault();
          try {
            const bearer = getDhToken();
            const headers = bearer
              ? { 'Content-Type': 'application/json', Authorization: `Bearer ${bearer}` }
              : { 'Content-Type': 'application/json' };
            const r = await window.apiFetch('/profile/optional', {
              method: 'PATCH',
              headers,
              body: JSON.stringify({ skip: true }),
              credentials: bearer ? 'omit' : undefined,
            });
            await r.json().catch(() => ({}));
          } catch {}
          setHidden(el.onboardingModal, true);
        });
      el.onboardingFill &&
        el.onboardingFill.addEventListener('click', (e) => {
          e.preventDefault();
          setHidden(el.onboardingModal, true);
          setEditMode(true);
        });

      // Initial load
      await loadProfile();
    })();
  });
})();<|MERGE_RESOLUTION|>--- conflicted
+++ resolved
@@ -267,11 +267,7 @@
         const right = [a.postal_code, a.city].filter(Boolean).join(' ');
         return [left, right].filter(Boolean).join(', ');
       }
-<<<<<<< HEAD
-
-      /** Build the (view) address string from the edit inputs */
-=======
-      function normalizePhoneInput(value) {
+function normalizePhoneInput(value) {
         if (!value) return '';
         let normalized = String(value).trim().replace(/[^0-9+]/g, '');
         if (!normalized) return '';
@@ -285,7 +281,6 @@
           throw new Error('Please enter a valid phone number with at least 6 digits.');
         return normalized;
       }
->>>>>>> c601f8f4
       function computeViewAddress() {
         const city = el.addrCity?.value?.trim() || '';
         const postal = el.addrPostal?.value?.trim() || '';
@@ -666,16 +661,6 @@
           allergies: getAllergies(),
           optional: collectOptionalPayload(),
         };
-<<<<<<< HEAD
-        const sameFirst = (current.first_name || '') === (initial.first_name || '');
-        const sameLast = (current.last_name || '') === (initial.last_name || '');
-        const sameEmail = (current.email || '') === (initial.email || '');
-        const sameAddr = (current.address || '') === formatAddressStruct(initial.address || '');
-        const sameAllergies =
-          canonicalizeAllergies(current.allergies) === canonicalizeAllergies(initial.allergies);
-        const sameOpt = JSON.stringify(current.optional) === JSON.stringify(initial.optional || {});
-        return !(sameFirst && sameLast && sameEmail && sameAddr && sameAllergies && sameOpt);
-=======
         const sameFirst = current.first_name === (initial.first_name || '');
         const sameLast = current.last_name === (initial.last_name || '');
         const sameEmail = current.email === (initial.email || '');
@@ -694,7 +679,6 @@
         const sameOpt =
           canonicalizePrefs(current.optional) === canonicalizePrefs(initial.optional || {});
         return !(sameFirst && sameLast && sameEmail && samePhone && sameAddr && samePrefs && sameOpt);
->>>>>>> c601f8f4
       }
 
       /** Toggle edit mode and prepare inputs accordingly */
@@ -705,11 +689,7 @@
         // First/last name are editable in edit mode
         disableInput(el.firstName, !isEditing);
         disableInput(el.lastName, !isEditing);
-<<<<<<< HEAD
-        // Show combined full name only in view mode
-=======
   disableInput(el.phone, !isEditing);
->>>>>>> c601f8f4
         if (el.fullNameView) setHidden(el.fullNameView, isEditing);
         if (el.fullNameLabel) setHidden(el.fullNameLabel, isEditing);
         if (el.firstName) setHidden(el.firstName, !isEditing);
@@ -726,20 +706,6 @@
           if (el.addrPostal) el.addrPostal.value = initial.address.postal_code || '';
           if (el.addrCity) el.addrCity.value = initial.address.city || '';
         }
-<<<<<<< HEAD
-        disableInput(el.addrCity, !isEditing);
-        disableInput(el.addrPostal, !isEditing);
-        disableInput(el.addrStreet, !isEditing);
-        disableInput(el.addrNumber, !isEditing);
-        // Enable/disable allergy checkboxes
-        el.allergyCheckboxes.forEach((checkbox) => disableInput(checkbox, !isEditing));
-        disableInput(el.allergyOtherCheckbox, !isEditing);
-        disableInput(el.allergyOtherInput, !isEditing);
-        disableInput(el.kitchenAvailable, !isEditing);
-        disableInput(el.mainCoursePossible, !isEditing);
-        disableInput(el.defaultDietary, !isEditing);
-        disableInput(el.fieldOfStudy, !isEditing);
-=======
         [
           'addrCity',
           'addrPostal',
@@ -752,7 +718,6 @@
           'defaultDietary',
           'fieldOfStudy',
         ].forEach((k) => disableInput(el[k], !isEditing));
->>>>>>> c601f8f4
         setHidden(el.editBtn, isEditing);
         setHidden(el.editActions, !isEditing);
         setHidden(el.unsavedBanner, true);
@@ -822,10 +787,7 @@
 
         const newEmail = el.email?.value?.trim();
         if (newEmail && newEmail !== initial.email) payload.email = newEmail;
-<<<<<<< HEAD
-
-        // Structured address (require all fields if any is edited)
-=======
+
         const phoneRaw = el.phone?.value?.trim() || '';
         const initialPhone = initial.phone_number || '';
         if (phoneRaw) {
@@ -839,7 +801,6 @@
         } else if (initialPhone) {
           throw new Error('Phone number cannot be empty once provided.');
         }
->>>>>>> c601f8f4
         const city = el.addrCity?.value?.trim();
         const postal = el.addrPostal?.value?.trim();
         const street = el.addrStreet?.value?.trim();
