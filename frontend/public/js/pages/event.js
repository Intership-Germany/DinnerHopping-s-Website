--- conflicted
+++ resolved
@@ -294,180 +294,7 @@
         refundFlag: !!registrationData.refund_flag,
         refundableOnCancellation: !!eventData?.refund_on_cancellation,
       };
-<<<<<<< HEAD
-    }
-    if (btnYes) {
-      btnYes.onclick = doCancel;
-    }
-    box.classList.remove('hidden');
-  }
-
-  // Team cancellation UI wiring (creator and partner)
-  function setupTeamCancelBox(regInfo, deadlineIso, refundMeta) {
-    const box = document.getElementById('team-cancel-box');
-    if (!box) return;
-    const intro = box.querySelector('.tcb-intro');
-    const refundEl = box.querySelector('.tcb-refund');
-    const btnStart = document.getElementById('tcb-start');
-    const confirmWrap = document.getElementById('tcb-confirm');
-    const btnYes = document.getElementById('tcb-yes');
-    const btnNo = document.getElementById('tcb-no');
-    const errEl = document.getElementById('tcb-error');
-    const okEl = document.getElementById('tcb-success');
-
-    function showError(msg) {
-      if (!errEl) return;
-      errEl.textContent = msg || 'Cancellation failed.';
-      errEl.classList.remove('hidden');
-    }
-    function showSuccess(msg) {
-      if (!okEl) return;
-      okEl.textContent = msg || 'Cancelled.';
-      okEl.classList.remove('hidden');
-    }
-
-    // If not a team registration or already cancelled, hide
-    const statusLower = (regInfo.status || '').toLowerCase();
-    if (regInfo.mode !== 'team' || /cancelled|expired|refunded/.test(statusLower)) {
-      box.classList.add('hidden');
-      return;
-    }
-
-    // Populate texts
-    let deadlineStr = 'the deadline';
-    if (deadlineIso) {
-      try {
-        const d = new Date(deadlineIso);
-        if (!isNaN(d)) deadlineStr = d.toLocaleString();
-      } catch {}
-    }
-    if (intro) intro.innerHTML = `<strong>Need to cancel?</strong> You can cancel your team participation until <span class="font-semibold">${deadlineStr}</span>.`;
-    if (refundEl) {
-      refundEl.textContent = '';
-      if (refundMeta && typeof refundMeta.feeCents === 'number' && refundMeta.feeCents > 0) {
-        if (refundMeta.refundFlag) refundEl.innerHTML = '<span class="font-semibold">Refund:</span> A refund will be initiated automatically after cancellation (processing may take a few days).';
-        else if (refundMeta.refundableOnCancellation) refundEl.innerHTML = '<span class="font-semibold">Refund:</span> Eligible if organizer approves (refund-on-cancellation enabled).';
-        else refundEl.innerHTML = '<span class="font-semibold">Refund:</span> No refund for this event.';
-      }
-    }
-
-    // Determine role: we need team details to know if current user is creator
-    async function determineRoleAndWire() {
-      try {
-        // Fetch team details if available via registrationData.team_id
-        const teamId = regInfo.team_id || registrationData.team_id;
-        if (!teamId) {
-          // If no team id, hide
-          box.classList.add('hidden');
-          return;
-        }
-        const team = await fetchJson(`/registrations/teams/${encodeURIComponent(teamId)}`);
-        // team JSON provides 'created_by_email' or members list; pick creator email
-  const creatorEmail = team.created_by_email || team.created_by || null;
-  const myEmail = (profileData && profileData.email) ? profileData.email : (window.__USER_EMAIL__ || null);
-        // Decide endpoint: if current user is creator -> call team cancel; else -> member cancel
-        let isCreator = false;
-        if (creatorEmail && myEmail) isCreator = creatorEmail.toLowerCase() === myEmail.toLowerCase();
-        // If we couldn't detect email, fall back to enabling partner cancel (safe)
-
-        function disableControls() {
-          btnStart && (btnStart.disabled = true);
-          btnYes && (btnYes.disabled = true);
-          btnNo && (btnNo.disabled = true);
-        }
-
-        async function doCancelAsCreator() {
-          disableControls();
-          btnYes.textContent = 'Cancelling…';
-          try {
-            const path = `/registrations/teams/${encodeURIComponent(teamId)}/cancel`;
-            const res = await apiFetch(path, { method: 'POST', headers: authHeaders({ Accept: 'application/json' }) });
-            if (!res.ok) throw new Error(`HTTP ${res.status}`);
-            showSuccess('Team cancelled. Partner(s) notified.');
-            confirmWrap.classList.add('hidden');
-            btnStart.classList.add('hidden');
-            // update status locally
-            registrationData.status = 'cancelled_by_user';
-            renderRegistration();
-          } catch (e) {
-            showError(e.message || 'Cancellation failed');
-            btnYes.disabled = false;
-            btnNo.disabled = false;
-            btnStart.disabled = false;
-            btnYes.textContent = 'Yes, cancel';
-          }
-        }
-
-        async function doCancelAsMember() {
-          disableControls();
-          btnYes.textContent = 'Cancelling…';
-          try {
-            const path = `/registrations/teams/${encodeURIComponent(teamId)}/members/${encodeURIComponent(regInfo.registration_id)}/cancel`;
-            const res = await apiFetch(path, { method: 'POST', headers: authHeaders({ Accept: 'application/json' }) });
-            if (!res.ok) throw new Error(`HTTP ${res.status}`);
-            showSuccess('Your participation was cancelled. Creator has been notified.');
-            confirmWrap.classList.add('hidden');
-            btnStart.classList.add('hidden');
-            registrationData.status = 'cancelled_by_user';
-            renderRegistration();
-          } catch (e) {
-            showError(e.message || 'Cancellation failed');
-            btnYes.disabled = false;
-            btnNo.disabled = false;
-            btnStart.disabled = false;
-            btnYes.textContent = 'Yes, cancel';
-          }
-        }
-
-        if (btnStart) {
-          btnStart.onclick = () => {
-            btnStart.classList.add('hidden');
-            confirmWrap && confirmWrap.classList.remove('hidden');
-            btnYes && btnYes.focus();
-          };
-        }
-        if (btnNo) {
-          btnNo.onclick = () => {
-            confirmWrap.classList.add('hidden');
-            btnStart.classList.remove('hidden');
-          };
-        }
-        if (btnYes) {
-          btnYes.onclick = () => {
-            if (isCreator) return doCancelAsCreator();
-            return doCancelAsMember();
-          };
-        }
-        box.classList.remove('hidden');
-      } catch (e) {
-        console.warn('Team cancel wiring failed', e);
-        box.classList.add('hidden');
-      }
-    }
-
-    determineRoleAndWire();
-  }
-
-
-  // If no event id -> show banner + redirect
-  if (!eventId) {
-    missingIdBanner.textContent = 'Missing event id (?id=EVENT_ID). Redirecting…';
-    missingIdBanner.classList.remove('hidden');
-    setTimeout(() => {
-      window.location.href = '/home.html';
-    }, 1800);
-    return; // abort further logic
-  }
-
-  // Legacy token detection (dh_token cookie)
-  function hasLegacyTokenCookie() {
-    try {
-      return document.cookie.split(';').some((c) => c.trim().startsWith('dh_token='));
-    } catch {
-      return false;
-=======
       setupStaticCancelBox(registrationData, deadline, refundMeta);
->>>>>>> 2faca03b
     }
   }
 }
@@ -581,7 +408,6 @@
       : `${MEAL_TITLES[mealType]} (You are Invited)`;
   }
 
-<<<<<<< HEAD
   // Discover current user's registration for this event without mutating server state.
   // Strategy:
   // - Prefer /registrations/registration-status (lists all of my registrations with payment info)
@@ -641,11 +467,6 @@
     } catch (e) {
       console.warn('loadRegistration failed', e);
     }
-=======
-  const mealTime = sectionElement.querySelector('[data-meal-time]');
-  if (mealTime) {
-    mealTime.textContent = section.time ? formatTime(section.time) : 'Time not specified';
->>>>>>> 2faca03b
   }
 
   const hostName = sectionElement.querySelector('[data-host-name]');
@@ -653,7 +474,6 @@
     hostName.textContent = section.host_first_name || 'Host not specified';
   }
 
-<<<<<<< HEAD
   function ShowSoloForm() {
     // Show form only if user NOT registered yet
     if (
@@ -693,14 +513,6 @@
     }
     updateMainCourseAvailability();
     soloRegSection.classList.remove('hidden');
-=======
-  const coGuests = sectionElement.querySelector('[data-co-guests]');
-  if (coGuests) {
-    coGuests.textContent =
-      Array.isArray(section.guests) && section.guests.length > 0
-        ? section.guests.join(' & ')
-        : 'No co-guests';
->>>>>>> 2faca03b
   }
 
   const locationLabel = sectionElement.querySelector('[data-location-label]');
@@ -731,7 +543,6 @@
     }
     if (mapDiv) {
       try {
-<<<<<<< HEAD
         const diet = srDiet?.value || 'omnivore';
         const kitchen_available = !!srKitchen?.checked;
         const main_course_possible = !!srMain?.checked;
@@ -809,7 +620,6 @@
         if (!srStatus.textContent || !/already have a registration|already in an event/i.test(srStatus.textContent)) {
           srSubmit.disabled = false;
         }
-=======
         initMap(
           `${mealType}-map`,
           section.host_location.center.lat,
@@ -818,12 +628,10 @@
       } catch (mapErr) {
         console.error(`${ERROR_MESSAGES.mapInitFailed}${mapErr}`);
         mapDiv.innerHTML = "<p class='text-gray-500 text-xs p-2'>Map could not be loaded.</p>";
->>>>>>> 2faca03b
-      }
-    }
-  }
-
-<<<<<<< HEAD
+      }
+    }
+  }
+
   function renderRegistration() {
     regSection.classList.remove('hidden');
     if (!registrationData) {
@@ -1002,7 +810,6 @@
           refundableOnCancellation: !!eventData?.refund_on_cancellation,
         };
         setupTeamCancelBox(registrationData, deadline, refundMeta);
-=======
   // Case 3: Approximate address (approx_radius_m > 0)
   else if (section.host_location.approx_radius_m > 0) {
     if (radiusBanner) radiusBanner.classList.remove('hidden');
@@ -1018,7 +825,6 @@
       } catch (mapErr) {
         console.error(`${ERROR_MESSAGES.mapInitFailed}${mapErr}`);
         mapDiv.innerHTML = "<p class='text-gray-500 text-xs p-2'>Map could not be loaded.</p>";
->>>>>>> 2faca03b
       }
     }
     // Hide or show details buttons depending on cancellation status
@@ -1075,7 +881,6 @@
   setTimeout(() => map.invalidateSize(), 100);
 }
 
-<<<<<<< HEAD
   function buildProviderChooser(providers, def) {
     const overlay = document.createElement('div');
     overlay.className =
@@ -1100,7 +905,6 @@
         btn.innerHTML = `<div class="flex items-center gap-2"><span class="font-medium">Pay with ${key.charAt(0).toUpperCase()}${key.slice(1)}</span></div>` + (key === def ? '<span class="text-xs text-teal-600">(default)</span>' : '');
       }
       list.appendChild(btn);
-=======
 /**
  * Formats a time string (HH:MM) to a localized time.
  */
@@ -1110,7 +914,6 @@
     return new Date(0, 0, 0, hours, minutes).toLocaleTimeString([], {
       hour: '2-digit',
       minute: '2-digit',
->>>>>>> 2faca03b
     });
   } catch (e) {
     return timeString;
