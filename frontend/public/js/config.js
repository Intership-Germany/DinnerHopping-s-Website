<<<<<<< HEAD
window.BACKEND_BASE_URL = "https://dinnerhoppings.acrevon.fr/api";
window.DEBUG_BANNER = false;
if (typeof window !== "undefined") { window.FRONTEND_BASE_URL = window.FRONTEND_BASE_URL || window.location.origin; }
(function(){
  if (typeof window === "undefined" || !window.location) return;
  if (window.location.protocol !== "https:") return;
  if (window.ALLOW_INSECURE_BACKENDS) return;
  var baseKeys = ["BACKEND_BASE_URL"];
  baseKeys.forEach(function(name){
    var raw = window[name];
    if (typeof raw !== "string") return;
    if (!/^http:\/\//i.test(raw)) return;
    try {
      var parsed = new URL(raw, window.location.origin);
      if (!parsed.hostname) return;
      if (parsed.hostname !== window.location.hostname) return;
      parsed.protocol = "https:";
      var normalized = parsed.toString().replace(/\/+$/, "");
      window[name] = normalized;
    } catch (err) {
      console.warn("[config] Unable to normalize base URL for", name, err);
    }
  });
})();
=======
window.BACKEND_BASE_URL = "http://10.8.0.2:8000";
window.DEBUG_BANNER = true;
if (typeof window !== "undefined") { window.FRONTEND_BASE_URL = window.FRONTEND_BASE_URL || window.location.origin; }
>>>>>>> 6f79de6a
<|MERGE_RESOLUTION|>--- conflicted
+++ resolved
@@ -1,6 +1,5 @@
-<<<<<<< HEAD
-window.BACKEND_BASE_URL = "https://dinnerhoppings.acrevon.fr/api";
-window.DEBUG_BANNER = false;
+window.BACKEND_BASE_URL = "http://10.8.0.2:8000";
+window.DEBUG_BANNER = true;
 if (typeof window !== "undefined") { window.FRONTEND_BASE_URL = window.FRONTEND_BASE_URL || window.location.origin; }
 (function(){
   if (typeof window === "undefined" || !window.location) return;
@@ -22,9 +21,4 @@
       console.warn("[config] Unable to normalize base URL for", name, err);
     }
   });
-})();
-=======
-window.BACKEND_BASE_URL = "http://10.8.0.2:8000";
-window.DEBUG_BANNER = true;
-if (typeof window !== "undefined") { window.FRONTEND_BASE_URL = window.FRONTEND_BASE_URL || window.location.origin; }
->>>>>>> 6f79de6a
+})();